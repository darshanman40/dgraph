// To compile this file, in dgraph directory :
// protoc --gofast_out=plugins=grpc,Mtypes/facets/facets.proto=github.com/dgraph-io/dgraph/types/facets:.  task/task.proto

syntax = "proto3";
import "types/facets/facets.proto";

package task;

message Block {	
	fixed64 max_int = 2;
	repeated fixed64 list = 1;
}

message List {
	repeated Block blocks = 1;
}

message Value {
	bytes val = 1;
	int32 val_type = 2;
	//string lang = 3;
}

message Query {
	string attr = 1;
	repeated string langs = 2; // language list for attribute
	int32 count = 3;        // Get this many elements.
	int32 offset = 4;       // Skip this many elements.
	fixed64 after_uid = 5;  // Only return UIDs greater than this.
	bool do_count = 6;      // Are we just getting lengths?

	// Exactly one of uids and terms is populated.
<<<<<<< HEAD
	repeated fixed64 uids = 7;
=======
	List uids = 6;
>>>>>>> fd6db92e

	// Function to generate or filter UIDs.
	repeated string src_func = 8;
	
	bool reverse = 9;  // Whether this is a reverse edge.
}

message Result {
	repeated List uid_matrix = 1;
	repeated Value values = 2;
	repeated uint32 counts = 3;
	bool intersect_dest = 4;
}

message Sort {
	string attr = 1;
	repeated string langs = 2;
	repeated List uid_matrix = 3;
	int32 count = 4;   // Return this many elements.
	int32 offset = 5;  // Skip this many elements.
	bool desc = 6;
}

message SortResult {
	repeated List uid_matrix = 1;
}

message Num {
	uint32 group = 1;
	int64 val = 2;
	repeated uint64 uids = 3;
}

message RaftContext {
	fixed64 id = 1;
	uint32 group = 2;
	string addr = 3;
}

// Membership stores information about RAFT group membership for a single RAFT node.
// Note that each server can be serving multiple RAFT groups. Each group would have
// one RAFT node per server serving that group.
message Membership {
	fixed64 id = 1;
	uint32 group_id = 2;
	string addr = 3;
	bool leader = 4;
	bool am_dead = 5;
	uint64 last_update = 6;
}

// MembershipUpdate is used to pack together the current membership state of all the nodes
// in the caller server; and the membership updates recorded by the callee server since
// the provided lastUpdate.
message MembershipUpdate {
	repeated Membership members = 1;
	uint64 last_update = 2;

	bool redirect = 3;
	string redirect_addr = 4;
}

message DirectedEdge {
	fixed64 entity = 1;    // Subject or source node / UID.
	string attr = 2;       // Attribute or predicate. Labels the edge.
	bytes value = 3;       // Edge points to a value.
	uint32 value_type = 4;  // The type of the value
	fixed64 value_id = 5;   // Object or destination node / UID.
	string label = 6;
	string lang = 7;
	enum Op {
		SET = 0;
		DEL = 1;
	}
	Op op = 8;
	repeated facets.Facet facets = 9;
}

message Mutations {
	uint32 group_id = 1;
	repeated DirectedEdge edges = 2;
}

message RebuildIndex {
	uint32 group_id = 1;
	string attr = 2;  // For simplicity, just do one attribute per request.
}

message Proposal {
	uint32 id = 1;
	Mutations mutations = 2;
	Membership membership = 3;
	RebuildIndex rebuild_index = 4;
}

message KV {
	bytes key = 1;
	bytes val = 2;
}

message KC {
	bytes key = 1;
	bytes checksum = 2;
}

message GroupKeys {
	uint32 group_id = 1;
	repeated KC keys = 2;
}<|MERGE_RESOLUTION|>--- conflicted
+++ resolved
@@ -30,11 +30,7 @@
 	bool do_count = 6;      // Are we just getting lengths?
 
 	// Exactly one of uids and terms is populated.
-<<<<<<< HEAD
-	repeated fixed64 uids = 7;
-=======
-	List uids = 6;
->>>>>>> fd6db92e
+	List uids = 7;
 
 	// Function to generate or filter UIDs.
 	repeated string src_func = 8;
