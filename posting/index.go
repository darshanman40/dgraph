/*
 * Copyright 2016 Dgraph Labs, Inc.
 *
 * Licensed under the Apache License, Version 2.0 (the "License");
 * you may not use this file except in compliance with the License.
 * You may obtain a copy of the License at
 *
 * 		http://www.apache.org/licenses/LICENSE-2.0
 *
 * Unless required by applicable law or agreed to in writing, software
 * distributed under the License is distributed on an "AS IS" BASIS,
 * WITHOUT WARRANTIES OR CONDITIONS OF ANY KIND, either express or implied.
 * See the License for the specific language governing permissions and
 * limitations under the License.
 */

package posting

import (
	"context"

	"golang.org/x/net/trace"

	"github.com/dgraph-io/dgraph/group"
	"github.com/dgraph-io/dgraph/schema"
	"github.com/dgraph-io/dgraph/task"
	"github.com/dgraph-io/dgraph/types"
	"github.com/dgraph-io/dgraph/x"
)

const maxBatchSize = 32 * (1 << 20)

var (
	indexLog   trace.EventLog
	reverseLog trace.EventLog
)

func init() {
	indexLog = trace.NewEventLog("index", "Logger")
	reverseLog = trace.NewEventLog("reverse", "Logger")
}

// IndexTokens return tokens, without the predicate prefix and index rune.
func IndexTokens(attr string, src types.Val) ([]string, error) {
	schemaType, err := schema.TypeOf(attr)
	if err != nil || !schemaType.IsScalar() {
		return nil, x.Errorf("Cannot index attribute %s of type object.", attr)
	}
	s := schemaType
	sv, err := types.Convert(src, s)
	if err != nil {
		return nil, err
	}
	// Schema will know the mapping from attr to tokenizer.
	return schema.Tokenizer(attr).Tokens(sv)
}

// addIndexMutations adds mutation(s) for a single term, to maintain index.
// t represents the original uid -> value edge.
func addIndexMutations(ctx context.Context, t *task.DirectedEdge, p types.Val, op task.DirectedEdge_Op) {
	attr := t.Attr
	uid := t.Entity
	x.AssertTrue(uid != 0)
	tokens, err := IndexTokens(attr, p)
	if err != nil {
		// This data is not indexable
		return
	}

	// Create a value token -> uid edge.
	edge := &task.DirectedEdge{
		ValueId: uid,
		Attr:    attr,
		Label:   "idx",
		Op:      op,
	}

	for _, token := range tokens {
		addIndexMutation(ctx, edge, token)
	}
}

func addIndexMutation(ctx context.Context, edge *task.DirectedEdge, token string) {
	key := x.IndexKey(edge.Attr, token)

	var groupId uint32
	if rv, ok := ctx.Value("raft").(x.RaftValue); ok {
		groupId = rv.Group
	}

	plist, decr := GetOrCreate(key, groupId)
	defer decr()

	x.AssertTruef(plist != nil, "plist is nil [%s] %d %s",
		token, edge.ValueId, edge.Attr)
	_, err := plist.AddMutation(ctx, edge)
	if err != nil {
		x.TraceError(ctx, x.Wrapf(err,
			"Error adding/deleting %s for attr %s entity %d: %v",
			token, edge.Attr, edge.Entity))
	}
	indexLog.Printf("%s [%s] [%d] Term [%s]",
		edge.Op, edge.Attr, edge.Entity, token)
}

func addReverseMutation(ctx context.Context, t *task.DirectedEdge) {
	key := x.ReverseKey(t.Attr, t.ValueId)
	groupId := group.BelongsTo(t.Attr)

	plist, decr := GetOrCreate(key, groupId)
	defer decr()

	x.AssertTruef(plist != nil, "plist is nil [%s] %d %d",
		t.Attr, t.Entity, t.ValueId)
	edge := &task.DirectedEdge{
		Entity:  t.ValueId,
		ValueId: t.Entity,
		Attr:    t.Attr,
		Label:   "rev",
		Op:      t.Op,
	}

	_, err := plist.AddMutation(ctx, edge)
	if err != nil {
		x.TraceError(ctx, x.Wrapf(err,
			"Error adding/deleting reverse edge for attr %s src %d dst %d",
			t.Attr, t.Entity, t.ValueId))
	}
	reverseLog.Printf("%s [%s] [%d] [%d]", t.Op, t.Attr, t.Entity, t.ValueId)
}

// AddMutationWithIndex is AddMutation with support for indexing. It also
// supports reverse edges.
func (l *List) AddMutationWithIndex(ctx context.Context, t *task.DirectedEdge) error {
	x.AssertTruef(len(t.Attr) > 0,
		"[%s] [%d] [%v] %d %d\n", t.Attr, t.Entity, t.Value, t.ValueId, t.Op)

	var val types.Val
	var verr error

	l.index.Lock()
	defer l.index.Unlock()

	doUpdateIndex := pstore != nil && (t.Value != nil) && schema.IsIndexed(t.Attr)
	{
		l.Lock()
		if doUpdateIndex {
			// Check last posting for original value BEFORE any mutation actually happens.
			val, verr = l.value(nil)
		}
		hasMutated, err := l.addMutation(ctx, t)
		l.Unlock()

		if err != nil {
			return err
		}
		if !hasMutated {
			return nil
		}
	}
	if doUpdateIndex {
		// Exact matches.
		if verr == nil && val.Value != nil {
			addIndexMutations(ctx, t, val, task.DirectedEdge_DEL)
		}
		if t.Op == task.DirectedEdge_SET {
			p := types.Val{
				Tid:   types.TypeID(t.ValueType),
				Value: t.Value,
			}
			addIndexMutations(ctx, t, p, task.DirectedEdge_SET)
		}
	}

	if (pstore != nil) && (t.ValueId != 0) && schema.IsReversed(t.Attr) {
		addReverseMutation(ctx, t)
	}
	return nil
}

// RebuildIndex rebuilds index for a given attribute.
func RebuildIndex(ctx context.Context, attr string) error {
	x.AssertTruef(schema.IsIndexed(attr), "Attr %s not indexed", attr)

	// Delete index entries from data store.
	pk := x.ParsedKey{Attr: attr}
	prefix := pk.IndexPrefix()
	idxIt := pstore.NewIterator()
	defer idxIt.Close()

	wb := pstore.NewWriteBatch()
	defer wb.Destroy()
	var batchSize int
	for idxIt.Seek(prefix); idxIt.ValidForPrefix(prefix); idxIt.Next() {
		key := idxIt.Key().Data()
		batchSize += len(key)
		wb.Delete(key)

		if batchSize >= maxBatchSize {
			if err := pstore.WriteBatch(wb); err != nil {
				return err
			}
			wb.Clear()
			batchSize = 0
		}
	}
	if wb.Count() > 0 {
		if err := pstore.WriteBatch(wb); err != nil {
			return err
		}
		wb.Clear()
	}

	// Add index entries to data store.
	edge := task.DirectedEdge{Attr: attr}
	prefix = pk.DataPrefix()
	it := pstore.NewIterator()
	defer it.Close()
	var pl types.PostingList
	for it.Seek(prefix); it.ValidForPrefix(prefix); it.Next() {
		pki := x.Parse(it.Key().Data())
		edge.Entity = pki.Uid
		x.Check(pl.Unmarshal(it.Value().Data()))

		// Check last entry for value.
		if len(pl.Postings) == 0 {
			continue
		}
		// TODO(tzdybal) - what about the values with Lang?
<<<<<<< HEAD

=======
>>>>>>> cd6171ac
		p := pl.Postings[len(pl.Postings)-1]
		pt := postingType(p)
		if pt != valueTagged && pt != valueUntagged {
			continue
		}

		// Add index entries based on p.
		val := types.Val{
			Value: p.Value,
			Tid:   types.TypeID(p.ValType),
		}
		addIndexMutations(ctx, &edge, val, task.DirectedEdge_SET)
	}
	return nil
}<|MERGE_RESOLUTION|>--- conflicted
+++ resolved
@@ -227,10 +227,6 @@
 			continue
 		}
 		// TODO(tzdybal) - what about the values with Lang?
-<<<<<<< HEAD
-
-=======
->>>>>>> cd6171ac
 		p := pl.Postings[len(pl.Postings)-1]
 		pt := postingType(p)
 		if pt != valueTagged && pt != valueUntagged {
