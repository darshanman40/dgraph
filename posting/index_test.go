package posting

import (
	"context"
	"io/ioutil"
	"os"
	"testing"
	"time"

	"github.com/stretchr/testify/require"

	"github.com/dgraph-io/dgraph/schema"
	"github.com/dgraph-io/dgraph/store"
	"github.com/dgraph-io/dgraph/task"
	"github.com/dgraph-io/dgraph/types"
	"github.com/dgraph-io/dgraph/x"
)

const schemaStr = `
scalar name:string @index
`

func TestIndexingInt(t *testing.T) {
	schema.ParseBytes([]byte("scalar age:int @index"))
	a, err := IndexTokens("age", types.Val{types.StringID, []byte("10")})
	require.NoError(t, err)
<<<<<<< HEAD
	require.EqualValues(t, []byte{0x3, 0x1, 0x0, 0x0, 0x0, 0xa}, []byte(a[0]))
=======
	require.EqualValues(t, []byte{0x6, 0x1, 0x0, 0x0, 0x0, 0xa}, []byte(a[0]))
>>>>>>> fe850d6c
}

func TestIndexingIntNegative(t *testing.T) {
	schema.ParseBytes([]byte("scalar age:int @index"))
	a, err := IndexTokens("age", types.Val{types.StringID, []byte("-10")})
	require.NoError(t, err)
<<<<<<< HEAD
	require.EqualValues(t, []byte{0x3, 0x0, 0xff, 0xff, 0xff, 0xf6}, []byte(a[0]))
=======
	require.EqualValues(t, []byte{0x6, 0x0, 0xff, 0xff, 0xff, 0xf6}, []byte(a[0]))
>>>>>>> fe850d6c
}

func TestIndexingFloat(t *testing.T) {
	schema.ParseBytes([]byte("scalar age:float @index"))
	a, err := IndexTokens("age", types.Val{types.StringID, []byte("10.43")})
	require.NoError(t, err)
<<<<<<< HEAD
	require.EqualValues(t, []byte{0x3, 0x1, 0x0, 0x0, 0x0, 0xa}, []byte(a[0]))
=======
	require.EqualValues(t, []byte{0x7, 0x1, 0x0, 0x0, 0x0, 0xa}, []byte(a[0]))
>>>>>>> fe850d6c
}

func TestIndexingDate(t *testing.T) {
	schema.ParseBytes([]byte("scalar age:date @index"))
	a, err := IndexTokens("age", types.Val{types.StringID, []byte("0010-01-01")})
	require.NoError(t, err)
	require.EqualValues(t, []byte{0x3, 0x1, 0x0, 0x0, 0x0, 0xa}, []byte(a[0]))
}

func TestIndexingTime(t *testing.T) {
	schema.ParseBytes([]byte("scalar age:datetime @index"))
	a, err := IndexTokens("age", types.Val{types.StringID, []byte("0010-01-01T01:01:01.000000001")})
	require.NoError(t, err)
<<<<<<< HEAD
	require.EqualValues(t, []byte{0x3, 0x1, 0x0, 0x0, 0x0, 0xa}, []byte(a[0]))
=======
	require.EqualValues(t, []byte{0x4, 0x1, 0x0, 0x0, 0x0, 0xa}, []byte(a[0]))
>>>>>>> fe850d6c
}

func TestIndexing(t *testing.T) {
	schema.ParseBytes([]byte("scalar name:string @index"))
	a, err := IndexTokens("name", types.Val{types.StringID, []byte("abc")})
	require.NoError(t, err)
	require.EqualValues(t, "\x01abc", string(a[0]))
}

func addMutationWithIndex(t *testing.T, l *List, edge *task.DirectedEdge, op uint32) {
	if op == Del {
		edge.Op = task.DirectedEdge_DEL
	} else if op == Set {
		edge.Op = task.DirectedEdge_SET
	} else {
		x.Fatalf("Unhandled op: %v", op)
	}
	require.NoError(t, l.AddMutationWithIndex(context.Background(), edge))
}

func TestTokensTable(t *testing.T) {
	dir, err := ioutil.TempDir("", "storetest_")
	require.NoError(t, err)
	defer os.RemoveAll(dir)

	schema.ParseBytes([]byte(schemaStr))

	ps, err := store.NewStore(dir)
	defer ps.Close()
	require.NoError(t, err)
	Init(ps)

	key := x.DataKey("name", 1)
	l := getNew(key, ps)

	edge := &task.DirectedEdge{
		Value:  []byte("david"),
		Label:  "testing",
		Attr:   "name",
		Entity: 157,
	}
	addMutationWithIndex(t, l, edge, Set)

	key = x.IndexKey("name", "david")
	slice, err := ps.Get(key)
	require.NoError(t, err)

	var pl types.PostingList
	x.Check(pl.Unmarshal(slice.Data()))

	require.EqualValues(t, []string{"\x01david"}, tokensForTest("name"))

	CommitLists(10)
	time.Sleep(time.Second)

	slice, err = ps.Get(key)
	require.NoError(t, err)
	x.Check(pl.Unmarshal(slice.Data()))

	require.EqualValues(t, []string{"\x01david"}, tokensForTest("name"))
}

const schemaStrAlt = `
scalar name:string @index
scalar dob:date @index
`

// tokensForTest returns keys for a table. This is just for testing / debugging.
func tokensForTest(attr string) []string {
	pk := x.ParsedKey{Attr: attr}
	prefix := pk.IndexPrefix()
	it := pstore.NewIterator()
	defer it.Close()

	var out []string
	for it.Seek(prefix); it.ValidForPrefix(prefix); it.Next() {
		k := x.Parse(it.Key().Data())
		x.AssertTrue(k.IsIndex())
		out = append(out, k.Term)
	}
	return out
}

// addEdgeToValue adds edge without indexing.
func addEdgeToValue(t *testing.T, ps *store.Store, attr string, src uint64,
	value string) {
	edge := &task.DirectedEdge{
		Value:  []byte(value),
		Label:  "testing",
		Attr:   attr,
		Entity: src,
		Op:     task.DirectedEdge_SET,
	}
	l, _ := GetOrCreate(x.DataKey(attr, src), 0)
	// No index entries added here as we do not call AddMutationWithIndex.
	ok, err := l.AddMutation(context.Background(), edge)
	require.NoError(t, err)
	require.True(t, ok)
}

func populateGraph(t *testing.T) (string, *store.Store) {
	dir, err := ioutil.TempDir("", "storetest_")
	require.NoError(t, err)

	ps, err := store.NewStore(dir)
	require.NoError(t, err)

	schema.ParseBytes([]byte(schemaStrAlt))
	Init(ps)

	addEdgeToValue(t, ps, "name", 1, "Michonne")
	addEdgeToValue(t, ps, "name", 20, "David")
	return dir, ps
}

func TestRebuildIndex(t *testing.T) {
	dir, ps := populateGraph(t)
	defer ps.Close()
	defer os.RemoveAll(dir)

	// RebuildIndex requires the data to be committed to data store.
	CommitLists(10)
	for len(syncCh) > 0 {
		time.Sleep(100 * time.Millisecond)
	}

	// Create some fake wrong entries for data store.
	ps.SetOne(x.IndexKey("name", "wrongname1"), []byte("nothing"))
	ps.SetOne(x.IndexKey("name", "wrongname2"), []byte("nothing"))

	require.NoError(t, RebuildIndex(context.Background(), "name"))

	// Let's force a commit.
	CommitLists(10)
	for len(syncCh) > 0 {
		time.Sleep(100 * time.Millisecond)
	}

	// Check index entries in data store.
	it := ps.NewIterator()
	defer it.Close()
	pk := x.ParsedKey{Attr: "name"}
	prefix := pk.IndexPrefix()
	var idxKeys []string
	var idxVals []*types.PostingList
	for it.Seek(prefix); it.ValidForPrefix(prefix); it.Next() {
		idxKeys = append(idxKeys, string(it.Key().Data()))
		pl := new(types.PostingList)
		require.NoError(t, pl.Unmarshal(it.Value().Data()))
		idxVals = append(idxVals, pl)
	}
	require.Len(t, idxKeys, 2)
	require.Len(t, idxVals, 2)
	require.EqualValues(t, x.IndexKey("name", "\x01david"), idxKeys[0])
	require.EqualValues(t, x.IndexKey("name", "\x01michonne"), idxKeys[1])
	require.Len(t, idxVals[0].Postings, 1)
	require.Len(t, idxVals[1].Postings, 1)
	require.EqualValues(t, idxVals[0].Postings[0].Uid, 20)
	require.EqualValues(t, idxVals[1].Postings[0].Uid, 1)
}<|MERGE_RESOLUTION|>--- conflicted
+++ resolved
@@ -24,33 +24,21 @@
 	schema.ParseBytes([]byte("scalar age:int @index"))
 	a, err := IndexTokens("age", types.Val{types.StringID, []byte("10")})
 	require.NoError(t, err)
-<<<<<<< HEAD
-	require.EqualValues(t, []byte{0x3, 0x1, 0x0, 0x0, 0x0, 0xa}, []byte(a[0]))
-=======
 	require.EqualValues(t, []byte{0x6, 0x1, 0x0, 0x0, 0x0, 0xa}, []byte(a[0]))
->>>>>>> fe850d6c
 }
 
 func TestIndexingIntNegative(t *testing.T) {
 	schema.ParseBytes([]byte("scalar age:int @index"))
 	a, err := IndexTokens("age", types.Val{types.StringID, []byte("-10")})
 	require.NoError(t, err)
-<<<<<<< HEAD
-	require.EqualValues(t, []byte{0x3, 0x0, 0xff, 0xff, 0xff, 0xf6}, []byte(a[0]))
-=======
 	require.EqualValues(t, []byte{0x6, 0x0, 0xff, 0xff, 0xff, 0xf6}, []byte(a[0]))
->>>>>>> fe850d6c
 }
 
 func TestIndexingFloat(t *testing.T) {
 	schema.ParseBytes([]byte("scalar age:float @index"))
 	a, err := IndexTokens("age", types.Val{types.StringID, []byte("10.43")})
 	require.NoError(t, err)
-<<<<<<< HEAD
-	require.EqualValues(t, []byte{0x3, 0x1, 0x0, 0x0, 0x0, 0xa}, []byte(a[0]))
-=======
 	require.EqualValues(t, []byte{0x7, 0x1, 0x0, 0x0, 0x0, 0xa}, []byte(a[0]))
->>>>>>> fe850d6c
 }
 
 func TestIndexingDate(t *testing.T) {
@@ -64,11 +52,7 @@
 	schema.ParseBytes([]byte("scalar age:datetime @index"))
 	a, err := IndexTokens("age", types.Val{types.StringID, []byte("0010-01-01T01:01:01.000000001")})
 	require.NoError(t, err)
-<<<<<<< HEAD
-	require.EqualValues(t, []byte{0x3, 0x1, 0x0, 0x0, 0x0, 0xa}, []byte(a[0]))
-=======
 	require.EqualValues(t, []byte{0x4, 0x1, 0x0, 0x0, 0x0, 0xa}, []byte(a[0]))
->>>>>>> fe850d6c
 }
 
 func TestIndexing(t *testing.T) {
