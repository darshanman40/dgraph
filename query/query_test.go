/*
 * Copyright 2015 DGraph Labs, Inc.
 *
 * Licensed under the Apache License, Version 2.0 (the "License");
 * you may not use this file except in compliance with the License.
 * You may obtain a copy of the License at
 *
 * 		http://www.apache.org/licenses/LICENSE-2.0
 *
 * Unless required by applicable law or agreed to in writing, software
 * distributed under the License is distributed on an "AS IS" BASIS,
 * WITHOUT WARRANTIES OR CONDITIONS OF ANY KIND, either express or implied.
 * See the License for the specific language governing permissions and
 * limitations under the License.
 */

package query

import (
	"context"
	"encoding/binary"
	"encoding/json"
	"io/ioutil"
	"os"
	"testing"

	farm "github.com/dgryski/go-farm"
	"github.com/gogo/protobuf/proto"
	"github.com/stretchr/testify/require"

	"github.com/dgraph-io/dgraph/algo"
	"github.com/dgraph-io/dgraph/gql"
	"github.com/dgraph-io/dgraph/group"
	"github.com/dgraph-io/dgraph/posting"
	"github.com/dgraph-io/dgraph/query/graph"
	"github.com/dgraph-io/dgraph/schema"
	"github.com/dgraph-io/dgraph/store"
	"github.com/dgraph-io/dgraph/task"
	"github.com/dgraph-io/dgraph/types"
	"github.com/dgraph-io/dgraph/worker"
	"github.com/dgraph-io/dgraph/x"
)

func childAttrs(sg *SubGraph) []string {
	var out []string
	for _, c := range sg.Children {
		out = append(out, c.Attr)
	}
	return out
}

func taskValues(t *testing.T, v []*task.Value) []string {
	out := make([]string, len(v))
	for i, tv := range v {
		out[i] = string(tv.Val)
	}
	return out
}

func TestNewGraph(t *testing.T) {
	dir, err := ioutil.TempDir("", "storetest_")
	require.NoError(t, err)

	gq := &gql.GraphQuery{
		UID:  []uint64{101},
		Attr: "me",
	}
	ps, err := store.NewStore(dir)
	require.NoError(t, err)

	posting.Init(ps)

	ctx := context.Background()
	sg, err := newGraph(ctx, gq)
	require.NoError(t, err)

	require.EqualValues(t,
		[][]uint64{
			[]uint64{101},
		}, algo.ToUintsListForTest(sg.uidMatrix))
}

// TODO(jchiu): Modify tests to try all equivalent schemas.
//const schemaStr = `
//scalar name:string @index
//scalar dob:date @index
//scalar loc:geo @index

//type Person {
//  friend: Person @reverse
//}`

const schemaStr = `
scalar name:string @index
scalar dob:date @index
scalar loc:geo @index
scalar (
  friend:uid @reverse
)
`

func addEdgeToValue(t *testing.T, ps *store.Store, attr string, src uint64,
	value string) {
	edge := &task.DirectedEdge{
		Value:  []byte(value),
		Label:  "testing",
		Attr:   attr,
		Entity: src,
		Op:     task.DirectedEdge_SET,
	}
	l, _ := posting.GetOrCreate(x.DataKey(attr, src), 0)
	require.NoError(t,
		l.AddMutationWithIndex(context.Background(), edge))
}

func addEdgeToTypedValue(t *testing.T, ps *store.Store, attr string, src uint64,
	typ types.TypeID, value []byte) {
	edge := &task.DirectedEdge{
		Value:     value,
		ValueType: uint32(typ),
		Label:     "testing",
		Attr:      attr,
		Entity:    src,
		Op:        task.DirectedEdge_SET,
	}
	l, _ := posting.GetOrCreate(x.DataKey(attr, src), 0)
	require.NoError(t,
		l.AddMutationWithIndex(context.Background(), edge))
}

func addEdgeToUID(t *testing.T, ps *store.Store, attr string, src uint64, dst uint64) {
	edge := &task.DirectedEdge{
		ValueId: dst,
		Label:   "testing",
		Attr:    attr,
		Entity:  src,
		Op:      task.DirectedEdge_SET,
	}
	l, _ := posting.GetOrCreate(x.DataKey(attr, src), 0)
	require.NoError(t,
		l.AddMutationWithIndex(context.Background(), edge))
}

func delEdgeToUID(t *testing.T, ps *store.Store, attr string, src uint64, dst uint64) {
	edge := &task.DirectedEdge{
		ValueId: dst,
		Label:   "testing",
		Attr:    attr,
		Entity:  src,
		Op:      task.DirectedEdge_DEL,
	}
	l, _ := posting.GetOrCreate(x.DataKey(attr, src), 0)
	require.NoError(t,
		l.AddMutationWithIndex(context.Background(), edge))
}

func populateGraph(t *testing.T) (string, string, *store.Store) {
	// logrus.SetLevel(logrus.DebugLevel)
	dir, err := ioutil.TempDir("", "storetest_")
	require.NoError(t, err)

	ps, err := store.NewStore(dir)
	require.NoError(t, err)

	schema.ParseBytes([]byte(schemaStr))
	posting.Init(ps)
	worker.Init(ps)

	group.ParseGroupConfig("")
	dir2, err := ioutil.TempDir("", "wal_")
	require.NoError(t, err)
	worker.StartRaftNodes(dir2)

	// So, user we're interested in has uid: 1.
	// She has 5 friends: 23, 24, 25, 31, and 101
	addEdgeToUID(t, ps, "friend", 1, 23)
	addEdgeToUID(t, ps, "friend", 1, 24)
	addEdgeToUID(t, ps, "friend", 1, 25)
	addEdgeToUID(t, ps, "friend", 1, 31)
	addEdgeToUID(t, ps, "friend", 1, 101)
	addEdgeToUID(t, ps, "friend", 31, 24)

	// Now let's add a few properties for the main user.
	addEdgeToValue(t, ps, "name", 1, "Michonne")
	addEdgeToValue(t, ps, "gender", 1, "female")

	coord := types.ValueForType(types.GeoID)
	src := types.ValueForType(types.StringID)
	src.Value = []byte("{\"Type\":\"Point\", \"Coordinates\":[1.1,2.0]}")
	err = types.Convert(src, &coord)
	require.NoError(t, err)
	gData := types.ValueForType(types.BinaryID)
	err = types.Marshal(coord, &gData)
	require.NoError(t, err)
	addEdgeToTypedValue(t, ps, "loc", 1, types.GeoID, gData.Value.([]byte))

	// Int32ID
	data := types.ValueForType(types.BinaryID)
	intD := types.Val{types.Int32ID, int32(15)}
	err = types.Marshal(intD, &data)
	require.NoError(t, err)
	addEdgeToTypedValue(t, ps, "age", 1, types.Int32ID, data.Value.([]byte))

	// FloatID
	fdata := types.ValueForType(types.BinaryID)
	floatD := types.Val{types.FloatID, float64(13.25)}
	err = types.Marshal(floatD, &fdata)
	require.NoError(t, err)
	addEdgeToTypedValue(t, ps, "power", 1, types.FloatID, fdata.Value.([]byte))

	addEdgeToValue(t, ps, "address", 1, "31, 32 street, Jupiter")

	boolD := types.Val{types.BoolID, true}
	err = types.Marshal(boolD, &data)
	require.NoError(t, err)
	addEdgeToTypedValue(t, ps, "alive", 1, types.BoolID, data.Value.([]byte))
	addEdgeToValue(t, ps, "age", 1, "38")
	addEdgeToValue(t, ps, "survival_rate", 1, "98.99")
	addEdgeToValue(t, ps, "sword_present", 1, "true")
	addEdgeToValue(t, ps, "_xid_", 1, "mich")

	// Now let's add a name for each of the friends, except 101.
	addEdgeToTypedValue(t, ps, "name", 23, types.StringID, []byte("Rick Grimes"))
	addEdgeToValue(t, ps, "age", 23, "15")

	src.Value = []byte(`{"Type":"Polygon", "Coordinates":[[[0.0,0.0], [2.0,0.0], [2.0, 2.0], [0.0, 2.0], [0.0, 0.0]]]}`)
	err = types.Convert(src, &coord)
	require.NoError(t, err)
	gData = types.ValueForType(types.BinaryID)
	err = types.Marshal(coord, &gData)
	require.NoError(t, err)
	addEdgeToTypedValue(t, ps, "loc", 23, types.GeoID, gData.Value.([]byte))

	addEdgeToValue(t, ps, "address", 23, "21, mark street, Mars")
	addEdgeToValue(t, ps, "name", 24, "Glenn Rhee")
	src.Value = []byte(`{"Type":"Point", "Coordinates":[1.10001,2.000001]}`)
	err = types.Convert(src, &coord)
	require.NoError(t, err)
	gData = types.ValueForType(types.BinaryID)
	err = types.Marshal(coord, &gData)
	require.NoError(t, err)
	addEdgeToTypedValue(t, ps, "loc", 24, types.GeoID, gData.Value.([]byte))

	addEdgeToValue(t, ps, "name", farm.Fingerprint64([]byte("a.bc")), "Alice")
	addEdgeToValue(t, ps, "name", 25, "Daryl Dixon")
	addEdgeToValue(t, ps, "name", 31, "Andrea")
	src.Value = []byte(`{"Type":"Point", "Coordinates":[2.0, 2.0]}`)
	err = types.Convert(src, &coord)
	require.NoError(t, err)
	gData = types.ValueForType(types.BinaryID)
	err = types.Marshal(coord, &gData)
	require.NoError(t, err)
	addEdgeToTypedValue(t, ps, "loc", 31, types.GeoID, gData.Value.([]byte))

	addEdgeToValue(t, ps, "dob", 23, "1910-01-02")
	addEdgeToValue(t, ps, "dob", 24, "1909-05-05")
	addEdgeToValue(t, ps, "dob", 25, "1909-01-10")
	addEdgeToValue(t, ps, "dob", 31, "1901-01-15")

	return dir, dir2, ps
}

func processToFastJSON(t *testing.T, query string) string {
	res, err := gql.Parse(query)
	require.NoError(t, err)

	var l Latency
	ctx := context.Background()
	sgl, err := ProcessQuery(ctx, res, &l)
	require.NoError(t, err)

<<<<<<< HEAD
	js, err := ToJson(&l, sgl)
=======
	ch := make(chan error)
	go ProcessGraph(ctx, sg, nil, ch)
	err = <-ch
	require.NoError(t, err)
	sg.DebugPrint("")

	var l Latency
	js, err := sg.ToFastJSON(&l)
>>>>>>> 548e0e24
	require.NoError(t, err)
	return string(js)
}

func TestGetUID(t *testing.T) {
	dir, dir2, ps := populateGraph(t)
	defer ps.Close()
	defer os.RemoveAll(dir)
	defer os.RemoveAll(dir2)
	query := `
		{
			me(id:0x01) {
				name
				_uid_
				gender
				alive
				friend {
					_uid_
					name
				}
			}
		}
	`
	js := processToFastJSON(t, query)
	require.JSONEq(t,
		`{"me":[{"_uid_":"0x1","alive":"true","friend":[{"_uid_":"0x17","name":"Rick Grimes"},{"_uid_":"0x18","name":"Glenn Rhee"},{"_uid_":"0x19","name":"Daryl Dixon"},{"_uid_":"0x1f","name":"Andrea"},{"_uid_":"0x65"}],"gender":"female","name":"Michonne"}]}`,
		js)
}

func TestGetUIDNotInChild(t *testing.T) {
	dir, dir2, ps := populateGraph(t)
	defer ps.Close()
	defer os.RemoveAll(dir)
	defer os.RemoveAll(dir2)
	query := `
		{
			me(id:0x01) {
				name
				_uid_
				gender
				alive
				friend {
					name
				}
			}
		}
	`
	js := processToFastJSON(t, query)
	require.JSONEq(t,
		`{"me":[{"_uid_":"0x1","alive":"true","gender":"female","name":"Michonne", "friend":[{"name":"Rick Grimes"},{"name":"Glenn Rhee"},{"name":"Daryl Dixon"},{"name":"Andrea"}]}]}`,
		js)
}

func TestMultiEmptyBlocks(t *testing.T) {
	dir, dir2, ps := populateGraph(t)
	defer ps.Close()
	defer os.RemoveAll(dir)
	defer os.RemoveAll(dir2)
	query := `
		{
			you(id:0x01) {
			}

			me(id: 0x02) {
			}
		}
	`
	js := processToJSON(t, query)
	require.JSONEq(t,
		`{}`,
		js)
}

func TestUseVars(t *testing.T) {
	dir, dir2, ps := populateGraph(t)
	defer ps.Close()
	defer os.RemoveAll(dir)
	defer os.RemoveAll(dir2)
	query := `
		{
			var(id:0x01) {
				L AS friend 	
			}

			me(L) {
				name
			}
		}
	`
	js := processToJSON(t, query)
	require.JSONEq(t,
		`{"me":[{"name":"Rick Grimes"},{"name":"Glenn Rhee"},{"name":"Daryl Dixon"},{"name":"Andrea"}]}`,
		js)
}

func TestGetUIDCount(t *testing.T) {
	dir, dir2, ps := populateGraph(t)
	defer ps.Close()
	defer os.RemoveAll(dir)
	defer os.RemoveAll(dir2)
	query := `
		{
			me(id:0x01) {
				name
				_uid_
				gender
				alive
				count(friend) 
			}
		}
	`
	js := processToFastJSON(t, query)
	require.JSONEq(t,
		`{"me":[{"_uid_":"0x1","alive":"true","friend":[{"count":5}],"gender":"female","name":"Michonne"}]}`,
		js)
}

func TestDebug1(t *testing.T) {
	dir, dir2, ps := populateGraph(t)
	defer ps.Close()
	defer os.RemoveAll(dir)
	defer os.RemoveAll(dir2)

	// Alright. Now we have everything set up. Let's create the query.
	query := `
		{
			debug(id:0x01) {
				name
				gender
				alive
				count(friend)
			}
		}
	`

	js := processToFastJSON(t, query)
	var mp map[string]interface{}
	require.NoError(t, json.Unmarshal([]byte(js), &mp))

	resp := mp["debug"]
	uid := resp.([]interface{})[0].(map[string]interface{})["_uid_"].(string)
	require.EqualValues(t, "0x1", uid)

	latency := mp["server_latency"]
	require.NotNil(t, latency)
	_, ok := latency.(map[string]interface{})
	require.True(t, ok)
}

func TestDebug2(t *testing.T) {
	dir, dir2, ps := populateGraph(t)
	defer ps.Close()
	defer os.RemoveAll(dir)
	defer os.RemoveAll(dir2)

	query := `
		{
			me(id:0x01) {
				name
				gender
				alive
				count(friend)
			}
		}
	`

	js := processToFastJSON(t, query)
	var mp map[string]interface{}
	require.NoError(t, json.Unmarshal([]byte(js), &mp))

	resp := mp["me"]
	uid, ok := resp.([]interface{})[0].(map[string]interface{})["_uid_"].(string)
	require.False(t, ok, "No uid expected but got one %s", uid)
}

func TestCount(t *testing.T) {
	dir, dir2, ps := populateGraph(t)
	defer ps.Close()
	defer os.RemoveAll(dir)
	defer os.RemoveAll(dir2)

	// Alright. Now we have everything set up. Let's create the query.
	query := `
		{
			me(id:0x01) {
				name
				gender
				alive
				count(friend)
			}
		}
	`

	js := processToFastJSON(t, query)
	require.EqualValues(t,
		`{"me":[{"alive":"true","friend":[{"count":5}],"gender":"female","name":"Michonne"}]}`,
		js)
}

func TestCountError1(t *testing.T) {
	// Alright. Now we have everything set up. Let's create the query.
	query := `
		{
			me(id: 0x01) {
				count(friend {
					name
				})
				name
				gender
				alive
			}
		}
	`
	_, err := gql.Parse(query)
	require.Error(t, err)
}

func TestCountError2(t *testing.T) {
	// Alright. Now we have everything set up. Let's create the query.
	query := `
		{
			me(id: 0x01) {
				count(friend {
					c {
						friend
					}
				})
				name
				gender
				alive
			}
		}
	`
	_, err := gql.Parse(query)
	require.Error(t, err)
}

func TestCountError3(t *testing.T) {
	// Alright. Now we have everything set up. Let's create the query.
	query := `
		{
			me(id: 0x01) {
				count(friend
				name
				gender
				alive
			}
		}
	`
	_, err := gql.Parse(query)
	require.Error(t, err)
}

func TestProcessGraph(t *testing.T) {
	dir, dir2, ps := populateGraph(t)
	defer ps.Close()
	defer os.RemoveAll(dir)
	defer os.RemoveAll(dir2)

	// Alright. Now we have everything set up. Let's create the query.
	query := `
		{
			me(id: 0x01) {
				friend {
					name
				}
				name
				gender
				alive
			}
		}
	`
	res, err := gql.Parse(query)
	require.NoError(t, err)

	ctx := context.Background()
	sg, err := ToSubGraph(ctx, res.Query[0])
	require.NoError(t, err)

	ch := make(chan error)
	go ProcessGraph(ctx, sg, nil, ch)
	err = <-ch
	require.NoError(t, err)

	require.EqualValues(t, childAttrs(sg), []string{"friend", "name", "gender", "alive"})
	require.EqualValues(t, childAttrs(sg.Children[0]), []string{"name"})

	child := sg.Children[0]
	require.EqualValues(t,
		[][]uint64{
			[]uint64{23, 24, 25, 31, 101},
		}, algo.ToUintsListForTest(child.uidMatrix))

	require.EqualValues(t, []string{"name"}, childAttrs(child))

	child = child.Children[0]
	require.EqualValues(t,
		[]string{"Rick Grimes", "Glenn Rhee", "Daryl Dixon", "Andrea", ""},
		taskValues(t, child.values))

	require.EqualValues(t, []string{"Michonne"},
		taskValues(t, sg.Children[1].values))
	require.EqualValues(t, []string{"female"},
		taskValues(t, sg.Children[2].values))
}

func TestToFastJSON(t *testing.T) {
	dir, dir2, ps := populateGraph(t)
	defer ps.Close()
	defer os.RemoveAll(dir)
	defer os.RemoveAll(dir2)

	// Alright. Now we have everything set up. Let's create the query.
	query := `
		{
			me(id:0x01) {
				name
				gender
				alive
				friend {
					name
				}
			}
		}
	`

	js := processToFastJSON(t, query)
	require.JSONEq(t,
		`{"me":[{"alive":"true","friend":[{"name":"Rick Grimes"},{"name":"Glenn Rhee"},{"name":"Daryl Dixon"},{"name":"Andrea"}],"gender":"female","name":"Michonne"}]}`,
		js)
}

func TestFieldAlias(t *testing.T) {
	dir, dir2, ps := populateGraph(t)
	defer ps.Close()
	defer os.RemoveAll(dir)
	defer os.RemoveAll(dir2)

	// Alright. Now we have everything set up. Let's create the query.
	query := `
		{
			me(id:0x01) {
				MyName:name
				gender
				alive
				Buddies:friend {
					BudName:name
				}
			}
		}
	`

	js := processToFastJSON(t, query)
	require.JSONEq(t,
		`{"me":[{"alive":"true","Buddies":[{"BudName":"Rick Grimes"},{"BudName":"Glenn Rhee"},{"BudName":"Daryl Dixon"},{"BudName":"Andrea"}],"gender":"female","MyName":"Michonne"}]}`,
		string(js))
}

func TestFieldAliasProto(t *testing.T) {
	dir, dir2, ps := populateGraph(t)
	defer ps.Close()
	defer os.RemoveAll(dir)
	defer os.RemoveAll(dir2)

	// Alright. Now we have everything set up. Let's create the query.
	query := `
		{
			me(id:0x01) {
				MyName:name
				gender
				alive
				Buddies:friend {
					BudName:name
				}
			}
		}
	`
	res, err := gql.Parse(query)
	require.NoError(t, err)

	ctx := context.Background()
	sg, err := ToSubGraph(ctx, res.Query[0])
	require.NoError(t, err)

	ch := make(chan error)
	go ProcessGraph(ctx, sg, nil, ch)
	err = <-ch
	require.NoError(t, err)

	var l Latency
	pb, err := sg.ToProtocolBuffer(&l)
	require.NoError(t, err)
	expectedPb := `attribute: "_root_"
children: <
  attribute: "me"
  properties: <
    prop: "MyName"
    value: <
      str_val: "Michonne"
    >
  >
  properties: <
    prop: "gender"
    value: <
      str_val: "female"
    >
  >
  properties: <
    prop: "alive"
    value: <
      str_val: "true"
    >
  >
  children: <
    attribute: "Buddies"
    properties: <
      prop: "BudName"
      value: <
        str_val: "Rick Grimes"
      >
    >
  >
  children: <
    attribute: "Buddies"
    properties: <
      prop: "BudName"
      value: <
        str_val: "Glenn Rhee"
      >
    >
  >
  children: <
    attribute: "Buddies"
    properties: <
      prop: "BudName"
      value: <
        str_val: "Daryl Dixon"
      >
    >
  >
  children: <
    attribute: "Buddies"
    properties: <
      prop: "BudName"
      value: <
        str_val: "Andrea"
      >
    >
  >
>
`
	require.EqualValues(t,
		expectedPb,
		proto.MarshalTextString(pb))
}

func TestToFastJSONFilter(t *testing.T) {
	dir, dir2, ps := populateGraph(t)
	defer ps.Close()
	defer os.RemoveAll(dir)
	defer os.RemoveAll(dir2)
	query := `
		{
			me(id:0x01) {
				name
				gender
				friend @filter(anyof(name, "Andrea SomethingElse")) {
					name
				}
			}
		}
	`

	js := processToFastJSON(t, query)
	require.EqualValues(t,
		`{"me":[{"friend":[{"name":"Andrea"}],"gender":"female","name":"Michonne"}]}`,
		js)
}

func TestToFastJSONFilterMissBrac(t *testing.T) {
	dir, dir2, ps := populateGraph(t)
	defer ps.Close()
	defer os.RemoveAll(dir)
	defer os.RemoveAll(dir2)
	query := `
		{
			me(id:0x01) {
				name
				gender
				friend @filter(anyof(name, "Andrea SomethingElse") {
					name
				}
			}
		}
	`
	_, err := gql.Parse(query)
	require.Error(t, err)
}

func TestToFastJSONFilterAllOf(t *testing.T) {
	dir, dir2, ps := populateGraph(t)
	defer ps.Close()
	defer os.RemoveAll(dir)
	defer os.RemoveAll(dir2)
	query := `
		{
			me(id:0x01) {
				name
				gender
				friend @filter(allof("name", "Andrea SomethingElse")) {
					name
				}
			}
		}
	`

	js := processToFastJSON(t, query)
	require.EqualValues(t,
		`{"me":[{"gender":"female","name":"Michonne"}]}`, js)
}

func TestToFastJSONFilterUID(t *testing.T) {
	dir, dir2, ps := populateGraph(t)
	defer ps.Close()
	defer os.RemoveAll(dir)
	defer os.RemoveAll(dir2)
	query := `
		{
			me(id:0x01) {
				name
				gender
				friend @filter(anyof(name, "Andrea")) {
					_uid_
				}
			}
		}
	`

	js := processToFastJSON(t, query)
	require.EqualValues(t,
		`{"me":[{"friend":[{"_uid_":"0x1f"}],"gender":"female","name":"Michonne"}]}`,
		js)
}

func TestToFastJSONFilterOrUID(t *testing.T) {
	dir, dir2, ps := populateGraph(t)
	defer ps.Close()
	defer os.RemoveAll(dir)
	defer os.RemoveAll(dir2)
	query := `
		{
			me(id:0x01) {
				name
				gender
				friend @filter(anyof(name, "Andrea") || anyof(name, "Andrea Rhee")) {
					_uid_
					name
				}
			}
		}
	`

	js := processToFastJSON(t, query)
	require.EqualValues(t,
		`{"me":[{"friend":[{"_uid_":"0x18","name":"Glenn Rhee"},{"_uid_":"0x1f","name":"Andrea"}],"gender":"female","name":"Michonne"}]}`,
		js)
}

func TestToFastJSONFilterOrCount(t *testing.T) {
	dir, dir2, ps := populateGraph(t)
	defer ps.Close()
	defer os.RemoveAll(dir)
	defer os.RemoveAll(dir2)
	query := `
		{
			me(id:0x01) {
				name
				gender
				count(friend @filter(anyof(name, "Andrea") || anyof(name, "Andrea Rhee")))
				friend @filter(anyof(name, "Andrea")) {
					name
				}
			}
		}
	`

	js := processToFastJSON(t, query)
	require.JSONEq(t,
		`{"me":[{"friend":[{"count":2}, {"name":"Andrea"}],"gender":"female","name":"Michonne"}]}`,
		js)
}

func TestToFastJSONFilterOrFirst(t *testing.T) {
	dir, dir2, ps := populateGraph(t)
	defer ps.Close()
	defer os.RemoveAll(dir)
	defer os.RemoveAll(dir2)
	query := `
		{
			me(id:0x01) {
				name
				gender
				friend(first:2) @filter(anyof(name, "Andrea") || anyof(name, "Glenn SomethingElse") || anyof(name, "Daryl")) {
					name
				}
			}
		}
	`

	js := processToFastJSON(t, query)
	require.EqualValues(t,
		`{"me":[{"friend":[{"name":"Glenn Rhee"},{"name":"Daryl Dixon"}],"gender":"female","name":"Michonne"}]}`,
		js)
}

func TestToFastJSONFilterOrOffset(t *testing.T) {
	dir, dir2, ps := populateGraph(t)
	defer ps.Close()
	defer os.RemoveAll(dir)
	defer os.RemoveAll(dir2)
	query := `
		{
			me(id:0x01) {
				name
				gender
				friend(offset:1) @filter(anyof(name, "Andrea") || anyof("name", "Glenn Rhee") || anyof("name", "Daryl Dixon")) {
					name
				}
			}
		}
	`

	js := processToFastJSON(t, query)
	require.EqualValues(t,
		`{"me":[{"friend":[{"name":"Daryl Dixon"},{"name":"Andrea"}],"gender":"female","name":"Michonne"}]}`,
		js)
}

func TestToFastJSONFilterGeq(t *testing.T) {
	dir, dir2, ps := populateGraph(t)
	defer ps.Close()
	defer os.RemoveAll(dir)
	defer os.RemoveAll(dir2)
	query := `
		{
			me(id:0x01) {
				name
				gender
				friend @filter(geq("dob", "1909-05-05")) {
					name
				}
			}
		}
	`

	js := processToFastJSON(t, query)
	require.JSONEq(t,
		`{"me":[{"friend":[{"name":"Rick Grimes"},{"name":"Glenn Rhee"}],"gender":"female","name":"Michonne"}]}`,
		js)
}

func TestToFastJSONFilterGt(t *testing.T) {
	dir, dir2, ps := populateGraph(t)
	defer ps.Close()
	defer os.RemoveAll(dir)
	defer os.RemoveAll(dir2)
	query := `
		{
			me(id:0x01) {
				name
				gender
				friend @filter(gt("dob", "1909-05-05")) {
					name
				}
			}
		}
	`

	js := processToFastJSON(t, query)
	require.JSONEq(t,
		`{"me":[{"friend":[{"name":"Rick Grimes"}],"gender":"female","name":"Michonne"}]}`,
		js)
}

func TestToFastJSONFilterLeq(t *testing.T) {
	dir, dir2, ps := populateGraph(t)
	defer ps.Close()
	defer os.RemoveAll(dir)
	defer os.RemoveAll(dir2)
	query := `
		{
			me(id:0x01) {
				name
				gender
				friend @filter(leq("dob", "1909-01-10")) {
					name
				}
			}
		}
	`

	js := processToFastJSON(t, query)
	require.JSONEq(t,
		`{"me":[{"friend":[{"name":"Daryl Dixon"},{"name":"Andrea"}],"gender":"female","name":"Michonne"}]}`,
		js)
}

func TestToFastJSONFilterLt(t *testing.T) {
	dir, dir2, ps := populateGraph(t)
	defer ps.Close()
	defer os.RemoveAll(dir)
	defer os.RemoveAll(dir2)
	query := `
		{
			me(id:0x01) {
				name
				gender
				friend @filter(lt("dob", "1909-01-10")) {
					name
				}
			}
		}
	`

	js := processToFastJSON(t, query)
	require.JSONEq(t,
		`{"me":[{"friend":[{"name":"Andrea"}],"gender":"female","name":"Michonne"}]}`,
		js)
}

func TestToFastJSONFilterEqualNoHit(t *testing.T) {
	dir, dir2, ps := populateGraph(t)
	defer ps.Close()
	defer os.RemoveAll(dir)
	defer os.RemoveAll(dir2)
	query := `
		{
			me(id:0x01) {
				name
				gender
				friend @filter(eq("dob", "1909-03-20")) {
					name
				}
			}
		}
	`

	js := processToFastJSON(t, query)
	require.JSONEq(t,
		`{"me":[{"gender":"female","name":"Michonne"}]}`,
		js)
}

func TestToFastJSONFilterEqual(t *testing.T) {
	dir, dir2, ps := populateGraph(t)
	defer ps.Close()
	defer os.RemoveAll(dir)
	defer os.RemoveAll(dir2)
	query := `
		{
			me(id:0x01) {
				name
				gender
				friend @filter(eq("dob", "1909-01-10")) {
					name
				}
			}
		}
	`

	js := processToFastJSON(t, query)
	require.JSONEq(t,
		`{"me":[{"friend":[{"name":"Daryl Dixon"}], "gender":"female","name":"Michonne"}]}`,
		js)
}

func TestToFastJSONFilterLeqOrder(t *testing.T) {
	dir, dir2, ps := populateGraph(t)
	defer ps.Close()
	defer os.RemoveAll(dir)
	defer os.RemoveAll(dir2)
	query := `
		{
			me(id:0x01) {
				name
				gender
				friend(order: dob) @filter(leq("dob", "1909-03-20")) {
					name
				}
			}
		}
	`

	js := processToFastJSON(t, query)
	require.JSONEq(t,
		`{"me":[{"friend":[{"name":"Andrea"},{"name":"Daryl Dixon"}],"gender":"female","name":"Michonne"}]}`,
		js)
}

func TestToFastJSONFilterGeqNoResult(t *testing.T) {
	dir, dir2, ps := populateGraph(t)
	defer ps.Close()
	defer os.RemoveAll(dir)
	defer os.RemoveAll(dir2)
	query := `
		{
			me(id:0x01) {
				name
				gender
				friend @filter(geq("dob", "1999-03-20")) {
					name
				}
			}
		}
	`

	js := processToFastJSON(t, query)
	require.JSONEq(t,
		`{"me":[{"gender":"female","name":"Michonne"}]}`, js)
}

// No filter. Just to test first and offset.
func TestToFastJSONFirstOffset(t *testing.T) {
	dir, dir2, ps := populateGraph(t)
	defer ps.Close()
	defer os.RemoveAll(dir)
	defer os.RemoveAll(dir2)
	query := `
		{
			me(id:0x01) {
				name
				gender
				friend(offset:1, first:1) {
					name
				}
			}
		}
	`

	js := processToFastJSON(t, query)
	require.EqualValues(t,
		`{"me":[{"friend":[{"name":"Glenn Rhee"}],"gender":"female","name":"Michonne"}]}`,
		js)
}

func TestToFastJSONFilterOrFirstOffset(t *testing.T) {
	dir, dir2, ps := populateGraph(t)
	defer ps.Close()
	defer os.RemoveAll(dir)
	defer os.RemoveAll(dir2)
	query := `
		{
			me(id:0x01) {
				name
				gender
				friend(offset:1, first:1) @filter(anyof("name", "Andrea") || anyof("name", "SomethingElse Rhee") || anyof("name", "Daryl Dixon")) {
					name
				}
			}
		}
	`

	js := processToFastJSON(t, query)
	require.EqualValues(t,
		`{"me":[{"friend":[{"name":"Daryl Dixon"}],"gender":"female","name":"Michonne"}]}`,
		js)
}

func TestToFastJSONFilterLeqFirstOffset(t *testing.T) {
	dir, dir2, ps := populateGraph(t)
	defer ps.Close()
	defer os.RemoveAll(dir)
	defer os.RemoveAll(dir2)
	query := `
		{
			me(id:0x01) {
				name
				gender
				friend(offset:1, first:1) @filter(leq("dob", "1909-03-20")) {
					name
				}
			}
		}
	`

	js := processToFastJSON(t, query)
	require.JSONEq(t,
		`{"me":[{"friend":[{"name":"Andrea"}],"gender":"female","name":"Michonne"}]}`,
		js)
}

func TestToFastJSONFilterOrFirstOffsetCount(t *testing.T) {
	dir, dir2, ps := populateGraph(t)
	defer ps.Close()
	defer os.RemoveAll(dir)
	defer os.RemoveAll(dir2)
	query := `
		{
			me(id:0x01) {
				name
				gender
				count(friend(offset:1, first:1) @filter(anyof("name", "Andrea") || anyof("name", "SomethingElse Rhee") || anyof("name", "Daryl Dixon"))) 
			}
		}
	`

	js := processToFastJSON(t, query)
	require.JSONEq(t,
		`{"me":[{"friend":[{"count":1}],"gender":"female","name":"Michonne"}]}`,
		js)
}

func TestToFastJSONFilterOrFirstNegative(t *testing.T) {
	dir, dir2, ps := populateGraph(t)
	defer ps.Close()
	defer os.RemoveAll(dir)
	defer os.RemoveAll(dir2)
	// When negative first/count is specified, we ignore offset and returns the last
	// few number of items.
	query := `
		{
			me(id:0x01) {
				name
				gender
				friend(first:-1, offset:0) @filter(anyof("name", "Andrea") || anyof("name", "Glenn Rhee") || anyof("name", "Daryl Dixon")) {
					name
				}
			}
		}
	`

	js := processToFastJSON(t, query)
	require.EqualValues(t,
		`{"me":[{"friend":[{"name":"Andrea"}],"gender":"female","name":"Michonne"}]}`,
		js)
}

func TestToFastJSONFilterAnd(t *testing.T) {
	dir, dir2, ps := populateGraph(t)
	defer ps.Close()
	defer os.RemoveAll(dir)
	defer os.RemoveAll(dir2)
	query := `
		{
			me(id:0x01) {
				name
				gender
				friend @filter(anyof("name", "Andrea") && anyof("name", "SomethingElse Rhee")) {
					name
				}
			}
		}
	`

	js := processToFastJSON(t, query)
	require.EqualValues(t,
		`{"me":[{"gender":"female","name":"Michonne"}]}`, js)
}

func TestToFastJSONReverse(t *testing.T) {
	dir, dir2, ps := populateGraph(t)
	defer ps.Close()
	defer os.RemoveAll(dir)
	defer os.RemoveAll(dir2)
	query := `
		{
			me(id:0x18) {
				name
				~friend {
					name
					gender
			  	alive
				}
			}
		}
	`
	js := processToFastJSON(t, query)
	require.JSONEq(t,
		`{"me":[{"name":"Glenn Rhee","~friend":[{"alive":"true","gender":"female","name":"Michonne"},{"name":"Andrea"}]}]}`,
		js)
}

func TestToFastJSONReverseFilter(t *testing.T) {
	dir, dir2, ps := populateGraph(t)
	defer ps.Close()
	defer os.RemoveAll(dir)
	defer os.RemoveAll(dir2)
	query := `
		{
			me(id:0x18) {
				name
				~friend @filter(allof("name", "Andrea")) {
					name
					gender
			  	alive
				}
			}
		}
	`
	js := processToFastJSON(t, query)
	require.JSONEq(t,
		`{"me":[{"name":"Glenn Rhee","~friend":[{"name":"Andrea"}]}]}`,
		js)
}

func TestToFastJSONReverseDelSet(t *testing.T) {
	dir, dir2, ps := populateGraph(t)
	defer ps.Close()
	defer os.RemoveAll(dir)
	defer os.RemoveAll(dir2)

	delEdgeToUID(t, ps, "friend", 1, 24)  // Delete Michonne.
	delEdgeToUID(t, ps, "friend", 23, 24) // Ignored.
	addEdgeToUID(t, ps, "friend", 25, 24) // Add Daryl.

	query := `
		{
			me(id:0x18) {
				name
				~friend {
					name
					gender
			  	alive
				}
			}
		}
	`
	js := processToFastJSON(t, query)
	require.JSONEq(t,
		`{"me":[{"name":"Glenn Rhee","~friend":[{"name":"Daryl Dixon"},{"name":"Andrea"}]}]}`,
		js)
}

func TestToFastJSONReverseDelSetCount(t *testing.T) {
	dir, dir2, ps := populateGraph(t)
	defer ps.Close()
	defer os.RemoveAll(dir)
	defer os.RemoveAll(dir2)

	delEdgeToUID(t, ps, "friend", 1, 24)  // Delete Michonne.
	delEdgeToUID(t, ps, "friend", 23, 24) // Ignored.
	addEdgeToUID(t, ps, "friend", 25, 24) // Add Daryl.

	query := `
		{
			me(id:0x18) {
				name
				count(~friend)
			}
		}
	`
	js := processToFastJSON(t, query)
	require.JSONEq(t,
		`{"me":[{"name":"Glenn Rhee","~friend":[{"count":2}]}]}`,
		js)
}

func getProperty(properties []*graph.Property, prop string) *graph.Value {
	for _, p := range properties {
		if p.Prop == prop {
			return p.Value
		}
	}
	return nil
}

func TestToProto(t *testing.T) {
	dir, dir2, ps := populateGraph(t)
	defer ps.Close()
	defer os.RemoveAll(dir)
	defer os.RemoveAll(dir2)

	query := `
		{
			debug(id:0x1) {
				_xid_
				name
				gender
				alive
				friend {
					name
				}
				friend {
				}
			}
		}
  `

	res, err := gql.Parse(query)
	require.NoError(t, err)

	ctx := context.Background()
	sg, err := ToSubGraph(ctx, res.Query[0])
	require.NoError(t, err)

	ch := make(chan error)
	go ProcessGraph(ctx, sg, nil, ch)
	err = <-ch
	require.NoError(t, err)

	var l Latency
	gr, err := sg.ToProtocolBuffer(&l)
	require.NoError(t, err)

	require.EqualValues(t,
		`attribute: "_root_"
children: <
  uid: 1
  xid: "mich"
  attribute: "debug"
  properties: <
    prop: "name"
    value: <
      str_val: "Michonne"
    >
  >
  properties: <
    prop: "gender"
    value: <
      str_val: "female"
    >
  >
  properties: <
    prop: "alive"
    value: <
      str_val: "true"
    >
  >
  children: <
    uid: 23
    attribute: "friend"
    properties: <
      prop: "name"
      value: <
        str_val: "Rick Grimes"
      >
    >
  >
  children: <
    uid: 24
    attribute: "friend"
    properties: <
      prop: "name"
      value: <
        str_val: "Glenn Rhee"
      >
    >
  >
  children: <
    uid: 25
    attribute: "friend"
    properties: <
      prop: "name"
      value: <
        str_val: "Daryl Dixon"
      >
    >
  >
  children: <
    uid: 31
    attribute: "friend"
    properties: <
      prop: "name"
      value: <
        str_val: "Andrea"
      >
    >
  >
  children: <
    uid: 101
    attribute: "friend"
  >
>
`, proto.MarshalTextString(gr))
}

func TestToProtoFilter(t *testing.T) {
	dir, dir2, ps := populateGraph(t)
	defer ps.Close()
	defer os.RemoveAll(dir)
	defer os.RemoveAll(dir2)

	// Alright. Now we have everything set up. Let's create the query.
	query := `
		{
			me(id:0x01) {
				name
				gender
				friend @filter(anyof("name", "Andrea")) {
					name
				}
			}
		}
	`

	res, err := gql.Parse(query)
	require.NoError(t, err)

	ctx := context.Background()
	sg, err := ToSubGraph(ctx, res.Query[0])
	require.NoError(t, err)

	ch := make(chan error)
	go ProcessGraph(ctx, sg, nil, ch)
	err = <-ch
	require.NoError(t, err)

	var l Latency
	pb, err := sg.ToProtocolBuffer(&l)
	require.NoError(t, err)

	expectedPb := `attribute: "_root_"
children: <
  attribute: "me"
  properties: <
    prop: "name"
    value: <
      str_val: "Michonne"
    >
  >
  properties: <
    prop: "gender"
    value: <
      str_val: "female"
    >
  >
  children: <
    attribute: "friend"
    properties: <
      prop: "name"
      value: <
        str_val: "Andrea"
      >
    >
  >
>
`
	require.EqualValues(t, expectedPb, proto.MarshalTextString(pb))
}

func TestToProtoFilterOr(t *testing.T) {
	dir, dir2, ps := populateGraph(t)
	defer ps.Close()
	defer os.RemoveAll(dir)
	defer os.RemoveAll(dir2)

	// Alright. Now we have everything set up. Let's create the query.
	query := `
		{
			me(id:0x01) {
				name
				gender
				friend @filter(anyof("name", "Andrea") || anyof("name", "Glenn Rhee")) {
					name
				}
			}
		}
	`

	res, err := gql.Parse(query)
	require.NoError(t, err)

	ctx := context.Background()
	sg, err := ToSubGraph(ctx, res.Query[0])
	require.NoError(t, err)

	ch := make(chan error)
	go ProcessGraph(ctx, sg, nil, ch)
	err = <-ch
	require.NoError(t, err)

	var l Latency
	pb, err := sg.ToProtocolBuffer(&l)
	require.NoError(t, err)

	expectedPb := `attribute: "_root_"
children: <
  attribute: "me"
  properties: <
    prop: "name"
    value: <
      str_val: "Michonne"
    >
  >
  properties: <
    prop: "gender"
    value: <
      str_val: "female"
    >
  >
  children: <
    attribute: "friend"
    properties: <
      prop: "name"
      value: <
        str_val: "Glenn Rhee"
      >
    >
  >
  children: <
    attribute: "friend"
    properties: <
      prop: "name"
      value: <
        str_val: "Andrea"
      >
    >
  >
>
`
	require.EqualValues(t, expectedPb, proto.MarshalTextString(pb))
}

func TestToProtoFilterAnd(t *testing.T) {
	dir, dir2, ps := populateGraph(t)
	defer ps.Close()
	defer os.RemoveAll(dir)
	defer os.RemoveAll(dir2)

	// Alright. Now we have everything set up. Let's create the query.
	query := `
		{
			me(id:0x01) {
				name
				gender
				friend @filter(anyof("name", "Andrea") && anyof("name", "Glenn Rhee")) {
					name
				}
			}
		}
	`

	res, err := gql.Parse(query)
	require.NoError(t, err)

	ctx := context.Background()
	sg, err := ToSubGraph(ctx, res.Query[0])
	require.NoError(t, err)

	ch := make(chan error)
	go ProcessGraph(ctx, sg, nil, ch)
	err = <-ch
	require.NoError(t, err)

	var l Latency
	pb, err := sg.ToProtocolBuffer(&l)
	require.NoError(t, err)

	expectedPb := `attribute: "_root_"
children: <
  attribute: "me"
  properties: <
    prop: "name"
    value: <
      str_val: "Michonne"
    >
  >
  properties: <
    prop: "gender"
    value: <
      str_val: "female"
    >
  >
>
`
	require.EqualValues(t, expectedPb, proto.MarshalTextString(pb))
}

// Test sorting / ordering by dob.
func TestToFastJSONOrder(t *testing.T) {
	dir, dir2, ps := populateGraph(t)
	defer ps.Close()
	defer os.RemoveAll(dir)
	defer os.RemoveAll(dir2)

	query := `
		{
			me(id:0x01) {
				name
				gender
				friend(order: dob) {
					name
					dob
				}
			}
		}
	`

	js := processToFastJSON(t, query)
	require.EqualValues(t,
		`{"me":[{"friend":[{"dob":"1901-01-15","name":"Andrea"},{"dob":"1909-01-10","name":"Daryl Dixon"},{"dob":"1909-05-05","name":"Glenn Rhee"},{"dob":"1910-01-02","name":"Rick Grimes"}],"gender":"female","name":"Michonne"}]}`,
		js)
}

// Test sorting / ordering by dob.
func TestToFastJSONOrderDesc(t *testing.T) {
	dir, dir2, _ := populateGraph(t)
	defer os.RemoveAll(dir)
	defer os.RemoveAll(dir2)

	query := `
		{
			me(id:0x01) {
				name
				gender
				friend(orderdesc: dob) {
					name
					dob
				}
			}
		}
	`

	js := processToFastJSON(t, query)
	require.JSONEq(t,
		`{"me":[{"friend":[{"dob":"1910-01-02","name":"Rick Grimes"},{"dob":"1909-05-05","name":"Glenn Rhee"},{"dob":"1909-01-10","name":"Daryl Dixon"},{"dob":"1901-01-15","name":"Andrea"}],"gender":"female","name":"Michonne"}]}`,
		string(js))
}

// Test sorting / ordering by dob and count.
func TestToFastJSONOrderDescCount(t *testing.T) {
	dir, dir2, _ := populateGraph(t)
	defer os.RemoveAll(dir)
	defer os.RemoveAll(dir2)

	query := `
		{
			me(id:0x01) {
				name
				gender
				count(friend @filter(anyof("name", "Rick")) (order: dob)) 
			}
		}
	`

	js := processToFastJSON(t, query)
	require.JSONEq(t,
		`{"me":[{"friend":[{"count":1}],"gender":"female","name":"Michonne"}]}`,
		string(js))
}

// Test sorting / ordering by dob.
func TestToFastJSONOrderOffset(t *testing.T) {
	dir, dir2, ps := populateGraph(t)
	defer ps.Close()
	defer os.RemoveAll(dir)
	defer os.RemoveAll(dir2)

	query := `
		{
			me(id:0x01) {
				name
				gender
				friend(order: dob, offset: 2) {
					name
				}
			}
		}
	`

	js := processToFastJSON(t, query)
	require.EqualValues(t,
		`{"me":[{"friend":[{"name":"Glenn Rhee"},{"name":"Rick Grimes"}],"gender":"female","name":"Michonne"}]}`,
		js)
}

// Test sorting / ordering by dob.
func TestToFastJSONOrderOffsetCount(t *testing.T) {
	dir, dir2, ps := populateGraph(t)
	defer ps.Close()
	defer os.RemoveAll(dir)
	defer os.RemoveAll(dir2)

	query := `
		{
			me(id:0x01) {
				name
				gender
				friend(order: dob, offset: 2, first: 1) {
					name
				}
			}
		}
	`

	js := processToFastJSON(t, query)
	require.EqualValues(t,
		`{"me":[{"friend":[{"name":"Glenn Rhee"}],"gender":"female","name":"Michonne"}]}`,
		js)
}

// Mocking Subgraph and Testing fast-json with it.
func ageSg(uidMatrix []*task.List, srcUids *task.List, ages []uint32) *SubGraph {
	var as []*task.Value
	for _, a := range ages {
		bs := make([]byte, 4)
		binary.LittleEndian.PutUint32(bs, a)
		as = append(as, &task.Value{[]byte(bs), 2})
	}

	return &SubGraph{
		Attr:      "age",
		uidMatrix: uidMatrix,
		SrcUIDs:   srcUids,
		values:    as,
		Params:    params{isDebug: false, GetUID: true},
	}
}
func nameSg(uidMatrix []*task.List, srcUids *task.List, names []string) *SubGraph {
	var ns []*task.Value
	for _, n := range names {
		ns = append(ns, &task.Value{[]byte(n), 0})
	}
	return &SubGraph{
		Attr:      "name",
		uidMatrix: uidMatrix,
		SrcUIDs:   srcUids,
		values:    ns,
		Params:    params{isDebug: false, GetUID: true},
	}

}
func friendsSg(uidMatrix []*task.List, srcUids *task.List, friends []*SubGraph) *SubGraph {
	return &SubGraph{
		Attr:      "friend",
		uidMatrix: uidMatrix,
		SrcUIDs:   srcUids,
		Params:    params{isDebug: false, GetUID: true},
		Children:  friends,
	}
}
func rootSg(uidMatrix []*task.List, srcUids *task.List, names []string, ages []uint32) *SubGraph {
	nameSg := nameSg(uidMatrix, srcUids, names)
	ageSg := ageSg(uidMatrix, srcUids, ages)

	return &SubGraph{
		Children:  []*SubGraph{nameSg, ageSg},
		Params:    params{isDebug: false, GetUID: true},
		SrcUIDs:   srcUids,
		uidMatrix: uidMatrix,
	}
}

func mockSubGraph() *SubGraph {
	emptyUids := []uint64{}
	uidMatrix := []*task.List{&task.List{Uids: emptyUids}, &task.List{Uids: emptyUids}, &task.List{Uids: emptyUids}, &task.List{Uids: emptyUids}}
	srcUids := &task.List{Uids: []uint64{2, 3, 4, 5}}

	names := []string{"lincon", "messi", "martin", "aishwarya"}
	ages := []uint32{56, 29, 45, 36}
	namesSg := nameSg(uidMatrix, srcUids, names)
	agesSg := ageSg(uidMatrix, srcUids, ages)

	sgSrcUids := &task.List{Uids: []uint64{1}}
	sgUidMatrix := []*task.List{&task.List{Uids: emptyUids}}

	friendUidMatrix := []*task.List{&task.List{Uids: []uint64{2, 3, 4, 5}}}
	friendsSg1 := friendsSg(friendUidMatrix, sgSrcUids, []*SubGraph{namesSg, agesSg})

	sg := rootSg(sgUidMatrix, sgSrcUids, []string{"unknown"}, []uint32{39})
	sg.Children = append(sg.Children, friendsSg1)
	sg.DestUIDs = &task.List{Uids: []uint64{1}}
	sg.Params.Alias = "me"
	return sg
}

func TestMockSubGraphFastJson(t *testing.T) {
	sg := mockSubGraph()
	var l Latency
	js, _ := sg.ToFastJSON(&l)
	// check validity of json
	var unmarshalJs map[string]interface{}
	require.NoError(t, json.Unmarshal([]byte(js), &unmarshalJs))

	require.JSONEq(t, `{"me":[{"_uid_":"0x1","age":"39","friend":[{"_uid_":"0x2","age":"56","name":"lincon"},{"_uid_":"0x3","age":"29","name":"messi"},{"_uid_":"0x4","age":"45","name":"martin"},{"_uid_":"0x5","age":"36","name":"aishwarya"}],"name":"unknown"}]}`,
		string(js))
}

// Test sorting / ordering by dob.
func TestToProtoOrder(t *testing.T) {
	dir, dir2, ps := populateGraph(t)
	defer ps.Close()
	defer os.RemoveAll(dir)
	defer os.RemoveAll(dir2)

	query := `
		{
			me(id:0x01) {
				name
				gender
				friend(order: dob) {
					name
				}
			}
		}
	`

	res, err := gql.Parse(query)
	require.NoError(t, err)

	ctx := context.Background()
	sg, err := ToSubGraph(ctx, res.Query[0])
	require.NoError(t, err)

	ch := make(chan error)
	go ProcessGraph(ctx, sg, nil, ch)
	err = <-ch
	require.NoError(t, err)

	var l Latency
	pb, err := sg.ToProtocolBuffer(&l)
	require.NoError(t, err)

	expectedPb := `attribute: "_root_"
children: <
  attribute: "me"
  properties: <
    prop: "name"
    value: <
      str_val: "Michonne"
    >
  >
  properties: <
    prop: "gender"
    value: <
      str_val: "female"
    >
  >
  children: <
    attribute: "friend"
    properties: <
      prop: "name"
      value: <
        str_val: "Andrea"
      >
    >
  >
  children: <
    attribute: "friend"
    properties: <
      prop: "name"
      value: <
        str_val: "Daryl Dixon"
      >
    >
  >
  children: <
    attribute: "friend"
    properties: <
      prop: "name"
      value: <
        str_val: "Glenn Rhee"
      >
    >
  >
  children: <
    attribute: "friend"
    properties: <
      prop: "name"
      value: <
        str_val: "Rick Grimes"
      >
    >
  >
>
`
	require.EqualValues(t, expectedPb, proto.MarshalTextString(pb))
}

// Test sorting / ordering by dob.
func TestToProtoOrderCount(t *testing.T) {
	dir, dir2, ps := populateGraph(t)
	defer ps.Close()
	defer os.RemoveAll(dir)
	defer os.RemoveAll(dir2)

	query := `
		{
			me(id:0x01) {
				name
				gender
				friend(order: dob, first: 2) {
					name
				}
			}
		}
	`

	res, err := gql.Parse(query)
	require.NoError(t, err)

	ctx := context.Background()
	sg, err := ToSubGraph(ctx, res.Query[0])
	require.NoError(t, err)

	ch := make(chan error)
	go ProcessGraph(ctx, sg, nil, ch)
	err = <-ch
	require.NoError(t, err)

	var l Latency
	pb, err := sg.ToProtocolBuffer(&l)
	require.NoError(t, err)

	expectedPb := `attribute: "_root_"
children: <
  attribute: "me"
  properties: <
    prop: "name"
    value: <
      str_val: "Michonne"
    >
  >
  properties: <
    prop: "gender"
    value: <
      str_val: "female"
    >
  >
  children: <
    attribute: "friend"
    properties: <
      prop: "name"
      value: <
        str_val: "Andrea"
      >
    >
  >
  children: <
    attribute: "friend"
    properties: <
      prop: "name"
      value: <
        str_val: "Daryl Dixon"
      >
    >
  >
>
`
	require.EqualValues(t, expectedPb, proto.MarshalTextString(pb))
}

// Test sorting / ordering by dob.
func TestToProtoOrderOffsetCount(t *testing.T) {
	dir, dir2, ps := populateGraph(t)
	defer ps.Close()
	defer os.RemoveAll(dir)
	defer os.RemoveAll(dir2)

	query := `
		{
			me(id:0x01) {
				name
				gender
				friend(order: dob, first: 2, offset: 1) {
					name
				}
			}
		}
	`

	res, err := gql.Parse(query)
	require.NoError(t, err)

	ctx := context.Background()
	sg, err := ToSubGraph(ctx, res.Query[0])
	require.NoError(t, err)

	ch := make(chan error)
	go ProcessGraph(ctx, sg, nil, ch)
	err = <-ch
	require.NoError(t, err)

	var l Latency
	pb, err := sg.ToProtocolBuffer(&l)
	require.NoError(t, err)

	expectedPb := `attribute: "_root_"
children: <
  attribute: "me"
  properties: <
    prop: "name"
    value: <
      str_val: "Michonne"
    >
  >
  properties: <
    prop: "gender"
    value: <
      str_val: "female"
    >
  >
  children: <
    attribute: "friend"
    properties: <
      prop: "name"
      value: <
        str_val: "Daryl Dixon"
      >
    >
  >
  children: <
    attribute: "friend"
    properties: <
      prop: "name"
      value: <
        str_val: "Glenn Rhee"
      >
    >
  >
>
`
	require.EqualValues(t, expectedPb, proto.MarshalTextString(pb))
}

func TestSchema1(t *testing.T) {
	require.NoError(t, schema.Parse("test_schema"))

	dir, dir2, ps := populateGraph(t)
	defer ps.Close()
	defer os.RemoveAll(dir)
	defer os.RemoveAll(dir2)

	// Alright. Now we have everything set up. Let's create the query.
	query := `
		{
			person(id:0x01) {
				name
				age 
				address
				alive
				survival_rate
				friend {
					address
					age
				}
			}
		}
	`
	js := processToFastJSON(t, query)
	require.JSONEq(t,
		`{"person":[{"address":"31, 32 street, Jupiter","age":38,"alive":true,"friend":[{"address":"21, mark street, Mars","age":15}],"name":"Michonne","survival_rate":98.99}]}`,
		js)
}

func TestMultiQuery(t *testing.T) {
	dir1, dir2, ps := populateGraph(t)
	defer ps.Close()
	defer os.RemoveAll(dir1)
	defer os.RemoveAll(dir2)
	query := `
		{
			me(anyof("name", "Michonne")) {
				name
				gender
			}

			you(anyof("name", "Andrea")) {
				name
			}
		}
  `
	js := processToJSON(t, query)
	require.JSONEq(t, `{"me":[{"gender":"female","name":"Michonne"}], "you":[{"name":"Andrea"}]}`, js)
}

func TestMultiQueryError1(t *testing.T) {
	dir1, dir2, ps := populateGraph(t)
	defer ps.Close()
	defer os.RemoveAll(dir1)
	defer os.RemoveAll(dir2)
	query := `
    {
      me(anyof("name", "Michonne")) {
        name
        gender
			

      you(anyof("name", "Andrea")) {
        name
      }
    }
  `
	_, err := gql.Parse(query)
	require.Error(t, err)
}

func TestMultiQueryError2(t *testing.T) {
	dir1, dir2, ps := populateGraph(t)
	defer ps.Close()
	defer os.RemoveAll(dir1)
	defer os.RemoveAll(dir2)
	query := `
    {
      me(anyof("name", "Michonne")) {
        name
        gender
			}
		}

      you(anyof("name", "Andrea")) {
        name
      }
    }
  `
	_, err := gql.Parse(query)
	require.Error(t, err)
}

func TestGenerator(t *testing.T) {
	dir1, dir2, ps := populateGraph(t)
	defer ps.Close()
	defer os.RemoveAll(dir1)
	defer os.RemoveAll(dir2)
	query := `
    {
      me(anyof("name", "Michonne")) {
        name
        gender
      }
    }
  `
	js := processToFastJSON(t, query)
	require.JSONEq(t, `{"me":[{"gender":"female","name":"Michonne"}]}`, js)
}

func TestGeneratorMultiRootMultiQuery(t *testing.T) {
	dir1, dir2, ps := populateGraph(t)
	defer ps.Close()
	defer os.RemoveAll(dir1)
	defer os.RemoveAll(dir2)
	query := `
    {
      me(anyof("name", "Michonne Rick Glenn")) {
        name
      }

			you(id:[1, 23, 24]) {
				name
			}
    }
  `
	js := processToJSON(t, query)
	require.JSONEq(t, `{"me":[{"name":"Michonne"},{"name":"Rick Grimes"},{"name":"Glenn Rhee"}], "you":[{"name":"Michonne"},{"name":"Rick Grimes"},{"name":"Glenn Rhee"}]}`, js)
}
func TestGeneratorMultiRoot(t *testing.T) {
	dir1, dir2, ps := populateGraph(t)
	defer ps.Close()
	defer os.RemoveAll(dir1)
	defer os.RemoveAll(dir2)
	query := `
    {
      me(anyof("name", "Michonne Rick Glenn")) {
        name
      }
    }
  `
	js := processToFastJSON(t, query)
	require.JSONEq(t, `{"me":[{"name":"Michonne"},{"name":"Rick Grimes"},{"name":"Glenn Rhee"}]}`, js)
}

func TestRootList(t *testing.T) {
	dir1, dir2, ps := populateGraph(t)
	defer ps.Close()
	defer os.RemoveAll(dir1)
	defer os.RemoveAll(dir2)
	query := `{
	me(id:[1, 23, 24]) {
		name
	}
}`
	js := processToFastJSON(t, query)
	require.JSONEq(t, `{"me":[{"name":"Michonne"},{"name":"Rick Grimes"},{"name":"Glenn Rhee"}]}`, js)
}

func TestRootList1(t *testing.T) {
	dir1, dir2, ps := populateGraph(t)
	defer ps.Close()
	defer os.RemoveAll(dir1)
	defer os.RemoveAll(dir2)
	query := `{
	me(id:[0x01, 23, 24, a.bc]) {
		name
	}
}`
	js := processToFastJSON(t, query)
	require.JSONEq(t, `{"me":[{"name":"Michonne"},{"name":"Rick Grimes"},{"name":"Glenn Rhee"},{"name":"Alice"}]}`, js)
}

func TestGeneratorMultiRootFilter1(t *testing.T) {
	dir1, dir2, ps := populateGraph(t)
	defer ps.Close()
	defer os.RemoveAll(dir1)
	defer os.RemoveAll(dir2)
	query := `
    {
      me(anyof("name", "Daryl Rick Glenn")) @filter(leq(dob, 1909-01-10)) {
        name
      }
    }
  `
	js := processToFastJSON(t, query)
	require.JSONEq(t, `{"me":[{"name":"Daryl Dixon"}]}`, js)
}

func TestGeneratorMultiRootFilter2(t *testing.T) {
	dir1, dir2, ps := populateGraph(t)
	defer ps.Close()
	defer os.RemoveAll(dir1)
	defer os.RemoveAll(dir2)
	query := `
    {
      me(anyof("name", "Michonne Rick Glenn")) @filter(geq(dob, 1909-01-10)) {
        name
      }
    }
  `
	js := processToFastJSON(t, query)
	require.JSONEq(t, `{"me":[{"name":"Rick Grimes"},{"name":"Glenn Rhee"}]}`, js)
}

func TestGeneratorMultiRootFilter3(t *testing.T) {
	dir1, dir2, ps := populateGraph(t)
	defer ps.Close()
	defer os.RemoveAll(dir1)
	defer os.RemoveAll(dir2)
	query := `
    {
      me(anyof("name", "Michonne Rick Glenn")) @filter(anyof(name, "Glenn") && geq(dob, 1909-01-10)) {
        name
      }
    }
  `
	js := processToFastJSON(t, query)
	require.JSONEq(t, `{"me":[{"name":"Glenn Rhee"}]}`, js)
}

func TestToProtoMultiRoot(t *testing.T) {
	dir, dir2, ps := populateGraph(t)
	defer ps.Close()
	defer os.RemoveAll(dir)
	defer os.RemoveAll(dir2)

	query := `
    {
      me(anyof("name", "Michonne Rick Glenn")) {
        name
      }
    }
  `

	res, err := gql.Parse(query)
	require.NoError(t, err)

	ctx := context.Background()
	sg, err := ToSubGraph(ctx, res.Query[0])
	require.NoError(t, err)

	ch := make(chan error)
	go ProcessGraph(ctx, sg, nil, ch)
	err = <-ch
	require.NoError(t, err)

	var l Latency
	pb, err := sg.ToProtocolBuffer(&l)
	require.NoError(t, err)

	expectedPb := `attribute: "_root_"
children: <
  attribute: "me"
  properties: <
    prop: "name"
    value: <
      str_val: "Michonne"
    >
  >
>
children: <
  attribute: "me"
  properties: <
    prop: "name"
    value: <
      str_val: "Rick Grimes"
    >
  >
>
children: <
  attribute: "me"
  properties: <
    prop: "name"
    value: <
      str_val: "Glenn Rhee"
    >
  >
>
`
	require.EqualValues(t, expectedPb, proto.MarshalTextString(pb))
}

func TestNearGenerator(t *testing.T) {
	dir1, dir2, ps := populateGraph(t)
	defer ps.Close()
	defer os.RemoveAll(dir1)
	defer os.RemoveAll(dir2)
	query := `{
		me(near(loc, [1.1,2.0], 5.001)) {
			name
			gender
		}
	}`

	js := processToFastJSON(t, query)
	require.JSONEq(t, `{"me":[{"gender":"female","name":"Michonne"},{"name":"Glenn Rhee"}]}`, string(js))
}

func TestNearGeneratorFilter(t *testing.T) {
	dir1, dir2, ps := populateGraph(t)
	defer ps.Close()
	defer os.RemoveAll(dir1)
	defer os.RemoveAll(dir2)
	query := `{
		me(near(loc, [1.1,2.0], 5.001)) @filter(allof(name, "Michonne")) {
			name
			gender
		}
	}`

	js := processToFastJSON(t, query)
	require.JSONEq(t, `{"me":[{"gender":"female","name":"Michonne"}]}`, string(js))
}

func TestNearGeneratorError(t *testing.T) {
	dir1, dir2, ps := populateGraph(t)
	defer ps.Close()
	defer os.RemoveAll(dir1)
	defer os.RemoveAll(dir2)
	query := `{
		me(near(loc, [1.1,2.0], -5.0)) {
			name
			gender
		}
	}`

	res, err := gql.Parse(query)
	require.NoError(t, err)

	ctx := context.Background()
	sg, err := ToSubGraph(ctx, res.Query[0])
	require.NoError(t, err)
	sg.DebugPrint("")

	ch := make(chan error)
	go ProcessGraph(ctx, sg, nil, ch)
	err = <-ch
	require.Error(t, err)
}

func TestNearGeneratorErrorMissDist(t *testing.T) {
	dir1, dir2, ps := populateGraph(t)
	defer ps.Close()
	defer os.RemoveAll(dir1)
	defer os.RemoveAll(dir2)
	query := `{
		me(near(loc, [1.1,2.0])) {
			name
			gender
		}
	}`

	res, err := gql.Parse(query)
	require.NoError(t, err)

	ctx := context.Background()
	sg, err := ToSubGraph(ctx, res.Query[0])
	require.NoError(t, err)
	sg.DebugPrint("")

	ch := make(chan error)
	go ProcessGraph(ctx, sg, nil, ch)
	err = <-ch
	require.Error(t, err)
}

func TestWithinGeneratorError(t *testing.T) {
	dir1, dir2, ps := populateGraph(t)
	defer ps.Close()
	defer os.RemoveAll(dir1)
	defer os.RemoveAll(dir2)
	query := `{
		me(within(loc, [[0.0,0.0], [2.0,0.0], [1.5, 3.0], [0.0, 2.0], [0.0, 0.0]], 12.2)) {
			name
			gender
		}
	}`

	res, err := gql.Parse(query)
	require.NoError(t, err)

	ctx := context.Background()
	sg, err := ToSubGraph(ctx, res.Query[0])
	require.NoError(t, err)
	sg.DebugPrint("")

	ch := make(chan error)
	go ProcessGraph(ctx, sg, nil, ch)
	err = <-ch
	require.Error(t, err)
}

func TestWithinGenerator(t *testing.T) {
	dir1, dir2, ps := populateGraph(t)
	defer ps.Close()
	defer os.RemoveAll(dir1)
	defer os.RemoveAll(dir2)
	query := `{
		me(within(loc,  [[0.0,0.0], [2.0,0.0], [1.5, 3.0], [0.0, 2.0], [0.0, 0.0]])) {
			name
		}
	}`

	js := processToFastJSON(t, query)
	require.JSONEq(t, `{"me":[{"name":"Michonne"},{"name":"Glenn Rhee"}]}`, string(js))
}

func TestContainsGenerator(t *testing.T) {
	dir1, dir2, ps := populateGraph(t)
	defer ps.Close()
	defer os.RemoveAll(dir1)
	defer os.RemoveAll(dir2)
	query := `{
		me(contains(loc, [2.0,0.0])) {
			name
		}
	}`

	js := processToFastJSON(t, query)
	require.JSONEq(t, `{"me":[{"name":"Rick Grimes"}]}`, string(js))
}

func TestContainsGenerator2(t *testing.T) {
	dir1, dir2, ps := populateGraph(t)
	defer ps.Close()
	defer os.RemoveAll(dir1)
	defer os.RemoveAll(dir2)
	query := `{
		me(contains(loc,  [[1.0,1.0], [1.9,1.0], [1.9, 1.9], [1.0, 1.9], [1.0, 1.0]])) {
			name
		}
	}`

	js := processToFastJSON(t, query)
	require.JSONEq(t, `{"me":[{"name":"Rick Grimes"}]}`, string(js))
}

func TestIntersectsGeneratorError(t *testing.T) {
	dir1, dir2, ps := populateGraph(t)
	defer ps.Close()
	defer os.RemoveAll(dir1)
	defer os.RemoveAll(dir2)
	query := `{
		me(intersects(loc, [0.0,0.0])) {
			name
		}
	}`

	res, err := gql.Parse(query)
	require.NoError(t, err)

	ctx := context.Background()
	sg, err := ToSubGraph(ctx, res.Query[0])
	require.NoError(t, err)
	sg.DebugPrint("")

	ch := make(chan error)
	go ProcessGraph(ctx, sg, nil, ch)
	err = <-ch
	require.Error(t, err)
}

func TestIntersectsGenerator(t *testing.T) {
	dir1, dir2, ps := populateGraph(t)
	defer ps.Close()
	defer os.RemoveAll(dir1)
	defer os.RemoveAll(dir2)
	query := `{
		me(intersects(loc, [[0.0,0.0], [2.0,0.0], [1.5, 3.0], [0.0, 2.0], [0.0, 0.0]])) {
			name
		}
	}`

	js := processToFastJSON(t, query)
	require.JSONEq(t, `{"me":[{"name":"Michonne"}, {"name":"Rick Grimes"}, {"name":"Glenn Rhee"}]}`, string(js))
}

func TestSchema(t *testing.T) {
	dir, dir2, ps := populateGraph(t)
	defer ps.Close()
	defer os.RemoveAll(dir)
	defer os.RemoveAll(dir2)

	query := `
		{
			debug(id:0x1) {
				_xid_
				name
				gender
				alive
				loc
				friend {
					name
				}
				friend {
				}
			}
		}
  `

	res, err := gql.Parse(query)
	require.NoError(t, err)

	ctx := context.Background()
	sg, err := ToSubGraph(ctx, res.Query[0])
	require.NoError(t, err)

	ch := make(chan error)
	go ProcessGraph(ctx, sg, nil, ch)
	err = <-ch
	require.NoError(t, err)

	var l Latency
	gr, err := sg.ToProtocolBuffer(&l)
	require.NoError(t, err)

	require.EqualValues(t, "debug", gr.Children[0].Attribute)
	require.EqualValues(t, 1, gr.Children[0].Uid)
	require.EqualValues(t, "mich", gr.Children[0].Xid)
	require.Len(t, gr.Children[0].Properties, 4)

	require.EqualValues(t, "Michonne",
		getProperty(gr.Children[0].Properties, "name").GetStrVal())

	g1 := types.ValueForType(types.StringID)
	g := types.ValueForType(types.GeoID)
	g.Value = getProperty(gr.Children[0].Properties, "loc").GetGeoVal()
	x.Check(types.Convert(g, &g1))
	require.EqualValues(t, "{'type':'Point','coordinates':[1.1,2]}", string(g1.Value.(string)))

	require.Len(t, gr.Children[0].Children, 5)

	child := gr.Children[0].Children[0]
	require.EqualValues(t, 23, child.Uid)
	require.EqualValues(t, "friend", child.Attribute)

	require.Len(t, child.Properties, 1)
	require.EqualValues(t, "Rick Grimes",
		getProperty(child.Properties, "name").GetStrVal())
	require.Empty(t, child.Children)

	child = gr.Children[0].Children[4]
	require.EqualValues(t, 101, child.Uid)
	require.EqualValues(t, "friend", child.Attribute)
	require.Empty(t, child.Properties)
	require.Empty(t, child.Children)
}

func TestMain(m *testing.M) {
	x.SetTestRun()
	x.Init()
	os.Exit(m.Run())
}<|MERGE_RESOLUTION|>--- conflicted
+++ resolved
@@ -269,18 +269,7 @@
 	sgl, err := ProcessQuery(ctx, res, &l)
 	require.NoError(t, err)
 
-<<<<<<< HEAD
 	js, err := ToJson(&l, sgl)
-=======
-	ch := make(chan error)
-	go ProcessGraph(ctx, sg, nil, ch)
-	err = <-ch
-	require.NoError(t, err)
-	sg.DebugPrint("")
-
-	var l Latency
-	js, err := sg.ToFastJSON(&l)
->>>>>>> 548e0e24
 	require.NoError(t, err)
 	return string(js)
 }
@@ -348,7 +337,7 @@
 			}
 		}
 	`
-	js := processToJSON(t, query)
+	js := processToFastJSON(t, query)
 	require.JSONEq(t,
 		`{}`,
 		js)
@@ -370,7 +359,7 @@
 			}
 		}
 	`
-	js := processToJSON(t, query)
+	js := processToFastJSON(t, query)
 	require.JSONEq(t,
 		`{"me":[{"name":"Rick Grimes"},{"name":"Glenn Rhee"},{"name":"Daryl Dixon"},{"name":"Andrea"}]}`,
 		js)
@@ -2143,7 +2132,7 @@
 			}
 		}
   `
-	js := processToJSON(t, query)
+	js := processToFastJSON(t, query)
 	require.JSONEq(t, `{"me":[{"gender":"female","name":"Michonne"}], "you":[{"name":"Andrea"}]}`, js)
 }
 
@@ -2223,7 +2212,7 @@
 			}
     }
   `
-	js := processToJSON(t, query)
+	js := processToFastJSON(t, query)
 	require.JSONEq(t, `{"me":[{"name":"Michonne"},{"name":"Rick Grimes"},{"name":"Glenn Rhee"}], "you":[{"name":"Michonne"},{"name":"Rick Grimes"},{"name":"Glenn Rhee"}]}`, js)
 }
 func TestGeneratorMultiRoot(t *testing.T) {
