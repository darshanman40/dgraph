--- conflicted
+++ resolved
@@ -45,88 +45,7 @@
 	"github.com/dgraph-io/dgraph/x"
 )
 
-<<<<<<< HEAD
-func childAttrs(sg *SubGraph) []string {
-	var out []string
-	for _, c := range sg.Children {
-		out = append(out, c.Attr)
-	}
-	return out
-}
-
-func taskValues(t *testing.T, v []*task.Value) []string {
-	out := make([]string, len(v))
-	for i, tv := range v {
-		out[i] = string(tv.Val)
-	}
-	return out
-}
-
-func addEdgeToValue(t *testing.T, attr string, src uint64,
-	value string) {
-	addEdgeToLangValue(t, attr, src, value, "")
-}
-
-func addEdgeToLangValue(t *testing.T, attr string, src uint64,
-	value, lang string) {
-	edge := &task.DirectedEdge{
-		Value:  []byte(value),
-		Lang:   lang,
-		Label:  "testing",
-		Attr:   attr,
-		Entity: src,
-		Op:     task.DirectedEdge_SET,
-	}
-	l, _ := posting.GetOrCreate(x.DataKey(attr, src), 0)
-	require.NoError(t,
-		l.AddMutationWithIndex(context.Background(), edge))
-}
-
-func addEdgeToTypedValue(t *testing.T, attr string, src uint64,
-	typ types.TypeID, value []byte) {
-	edge := &task.DirectedEdge{
-		Value:     value,
-		ValueType: uint32(typ),
-		Label:     "testing",
-		Attr:      attr,
-		Entity:    src,
-		Op:        task.DirectedEdge_SET,
-	}
-	l, _ := posting.GetOrCreate(x.DataKey(attr, src), 0)
-	require.NoError(t,
-		l.AddMutationWithIndex(context.Background(), edge))
-}
-
-func addEdgeToUID(t *testing.T, attr string, src uint64, dst uint64) {
-	edge := &task.DirectedEdge{
-		ValueId: dst,
-		Label:   "testing",
-		Attr:    attr,
-		Entity:  src,
-		Op:      task.DirectedEdge_SET,
-	}
-	l, _ := posting.GetOrCreate(x.DataKey(attr, src), 0)
-	require.NoError(t,
-		l.AddMutationWithIndex(context.Background(), edge))
-}
-
-func delEdgeToUID(t *testing.T, attr string, src uint64, dst uint64) {
-	edge := &task.DirectedEdge{
-		ValueId: dst,
-		Label:   "testing",
-		Attr:    attr,
-		Entity:  src,
-		Op:      task.DirectedEdge_DEL,
-	}
-	l, _ := posting.GetOrCreate(x.DataKey(attr, src), 0)
-	require.NoError(t,
-		l.AddMutationWithIndex(context.Background(), edge))
-}
-
-func addGeoData(t *testing.T, ps *store.Store, uid uint64, p geom.T, name string) {
-=======
 func addPassword(t *testing.T, uid uint64, password string) {
->>>>>>> ec53a72d
 	value := types.ValueForType(types.BinaryID)
 	src := types.ValueForType(types.PasswordID)
 	src.Value, _ = types.Encrypt(password)
@@ -300,12 +219,12 @@
 
 	// language stuff
 	// 0x1001 is uid of interest for language tests
-	addEdgeToLangValue(t, "name", 0x1001, "Badger", "")
-	addEdgeToLangValue(t, "name", 0x1001, "European badger", "en")
-	addEdgeToLangValue(t, "name", 0x1001, "Borsuk europejski", "pl")
-	addEdgeToLangValue(t, "name", 0x1001, "Europäischer Dachs", "de")
-	addEdgeToLangValue(t, "name", 0x1001, "Барсук", "ru")
-	addEdgeToLangValue(t, "name", 0x1001, "Blaireau européen", "fr")
+	addEdgeToLangValue(t, "name", 0x1001, "Badger", "", nil)
+	addEdgeToLangValue(t, "name", 0x1001, "European badger", "en", nil)
+	addEdgeToLangValue(t, "name", 0x1001, "Borsuk europejski", "pl", nil)
+	addEdgeToLangValue(t, "name", 0x1001, "Europäischer Dachs", "de", nil)
+	addEdgeToLangValue(t, "name", 0x1001, "Барсук", "ru", nil)
+	addEdgeToLangValue(t, "name", 0x1001, "Blaireau européen", "fr", nil)
 
 	time.Sleep(5 * time.Millisecond)
 }
