/*
 * Copyright 2016 Dgraph Labs, Inc.
 *
 * Licensed under the Apache License, Version 2.0 (the "License");
 * you may not use this file except in compliance with the License.
 * You may obtain a copy of the License at
 *
 * 		http://www.apache.org/licenses/LICENSE-2.0
 *
 * Unless required by applicable law or agreed to in writing, software
 * distributed under the License is distributed on an "AS IS" BASIS,
 * WITHOUT WARRANTIES OR CONDITIONS OF ANY KIND, either express or implied.
 * See the License for the specific language governing permissions and
 * limitations under the License.
 */

package tok

import (
	"bytes"
	"encoding/binary"
	"strings"
	"time"

	"github.com/blevesearch/bleve/analysis"
	"github.com/blevesearch/bleve/analysis/token/lowercase"
	"github.com/blevesearch/bleve/analysis/token/porter"
	"github.com/blevesearch/bleve/analysis/token/unicodenorm"
	"github.com/blevesearch/bleve/analysis/tokenizer/unicode"
	geom "github.com/twpayne/go-geom"

	"github.com/dgraph-io/dgraph/types"
	"github.com/dgraph-io/dgraph/x"
)

// Tokenizer defines what a tokenizer must provide.
type Tokenizer interface {
	// Name is name of tokenizer. This should be unique.
	Name() string

	// Type returns typeID that we care about.
	Type() types.TypeID

	// Tokens return tokens for a given value.
	Tokens(sv types.Val) ([]string, error)

	// Prefix returns the prefix for this token type.
	Prefix(attr string) []byte
}

var (
	tokenizers map[string]Tokenizer
	defaults   map[types.TypeID]Tokenizer
)

const (
	byteTerm  = 0x1
	byteExact = 0x2
	byteInt   = 0x3
	byteGeo   = 0x4
)

func IsExact(term string) bool {
	if term[0] == byteExact {
		return true
	}
	return false
}

func init() {
	RegisterTokenizer(GeoTokenizer{})
	RegisterTokenizer(Int32Tokenizer{})
	RegisterTokenizer(FloatTokenizer{})
	RegisterTokenizer(DateTokenizer{})
	RegisterTokenizer(DateTimeTokenizer{})
	RegisterTokenizer(TermTokenizer{})
	RegisterTokenizer(ExactTokenizer{})
	RegisterTokenizer(FullTextTokenizer{})
	SetDefault(types.GeoID, "geo")
	SetDefault(types.Int32ID, "int")
	SetDefault(types.FloatID, "float")
	SetDefault(types.DateID, "date")
	SetDefault(types.DateTimeID, "datetime")
	SetDefault(types.StringID, "term")
}

// GetTokenizer returns tokenizer given unique name.
func GetTokenizer(name string) Tokenizer {
	t, found := tokenizers[name]
	x.AssertTruef(found, "Tokenizer not found %s", name)
	return t
}

// Default returns the default tokenizer for a given type.
func Default(typ types.TypeID) Tokenizer {
	t, found := defaults[typ]
	x.AssertTruef(found, "No default tokenizer set for type %v", typ)
	return t
}

// SetDefault sets the default tokenizer for given typeID.
func SetDefault(typ types.TypeID, name string) {
	if defaults == nil {
		defaults = make(map[types.TypeID]Tokenizer)
	}
	t := GetTokenizer(name)
	x.AssertTruef(t.Type() == typ, "Type mismatch %v vs %v", t.Type(), typ)
	defaults[typ] = t
}

// RegisterTokenizer adds your tokenizer to our list.
func RegisterTokenizer(t Tokenizer) {
	if tokenizers == nil {
		tokenizers = make(map[string]Tokenizer)
	}
	name := t.Name()
	_, found := tokenizers[name]
	x.AssertTruef(!found, "Duplicate tokenizer name %s", name)
	tokenizers[name] = t
}

type GeoTokenizer struct{}

func (t GeoTokenizer) Name() string       { return "geo" }
func (t GeoTokenizer) Type() types.TypeID { return types.GeoID }
func (t GeoTokenizer) Tokens(sv types.Val) ([]string, error) {
	tokens, err := types.IndexGeoTokens(sv.Value.(geom.T))
	EncodeGeoTokens(tokens)
	return tokens, err
}
func (t GeoTokenizer) Prefix(attr string) []byte { return x.IndexKey(attr, string(byteGeo)) }

type Int32Tokenizer struct{}

func (t Int32Tokenizer) Name() string       { return "int" }
func (t Int32Tokenizer) Type() types.TypeID { return types.Int32ID }
func (t Int32Tokenizer) Tokens(sv types.Val) ([]string, error) {
	return []string{encodeToken(encodeInt(sv.Value.(int32)), byteInt)}, nil
}
func (t Int32Tokenizer) Prefix(attr string) []byte { return x.IndexKey(attr, string(byteInt)) }

type FloatTokenizer struct{}

func (t FloatTokenizer) Name() string       { return "float" }
func (t FloatTokenizer) Type() types.TypeID { return types.FloatID }
func (t FloatTokenizer) Tokens(sv types.Val) ([]string, error) {
	return []string{encodeToken(encodeInt(int32(sv.Value.(float64))), byteInt)}, nil
}
func (t FloatTokenizer) Prefix(attr string) []byte { return x.IndexKey(attr, string(byteInt)) }

type DateTokenizer struct{}

func (t DateTokenizer) Name() string       { return "date" }
func (t DateTokenizer) Type() types.TypeID { return types.DateID }
func (t DateTokenizer) Tokens(sv types.Val) ([]string, error) {
	return []string{encodeToken(encodeInt(int32(sv.Value.(time.Time).Year())), byteInt)}, nil
}
func (t DateTokenizer) Prefix(attr string) []byte { return x.IndexKey(attr, string(byteInt)) }

type DateTimeTokenizer struct{}

func (t DateTimeTokenizer) Name() string       { return "datetime" }
func (t DateTimeTokenizer) Type() types.TypeID { return types.DateTimeID }
func (t DateTimeTokenizer) Tokens(sv types.Val) ([]string, error) {
	return []string{encodeToken(encodeInt(int32(sv.Value.(time.Time).Year())), byteInt)}, nil
}
func (t DateTimeTokenizer) Prefix(attr string) []byte { return x.IndexKey(attr, string(byteInt)) }

type TermTokenizer struct{}

func (t TermTokenizer) Name() string       { return "term" }
func (t TermTokenizer) Type() types.TypeID { return types.StringID }
func (t TermTokenizer) Tokens(sv types.Val) ([]string, error) {
<<<<<<< HEAD
	tokenizer := unicode.NewUnicodeTokenizer()
	toLowerFilter := lowercase.NewLowerCaseFilter()
	normalizeFilter, err := unicodenorm.NewUnicodeNormalizeFilter("nfkc")
	if err != nil {
		return nil, err
	}

	analyzer := analysis.Analyzer{
		Tokenizer: tokenizer,
		TokenFilters: []analysis.TokenFilter{
			toLowerFilter,
			normalizeFilter,
		},
=======
	words := strings.Fields(sv.Value.(string))
	tokens := make([]string, 0, 5)
	for _, it := range words {
		if it == "_nil_" {
			tokens = append(tokens, it)
			continue
		}

		x.AssertTruef(!icutok.ICUDisabled(), "Indexing requires ICU to be enabled.")
		tokenizer, err := icutok.NewTokenizer([]byte(it))
		if err != nil {
			return nil, err
		}
		for {
			s := tokenizer.Next()
			if s == nil {
				break
			}
			tokens = append(tokens, encodeToken(string(s), byteTerm))
		}
		tokenizer.Destroy()
>>>>>>> 678e5a22
	}

	tokenStream := analyzer.Analyze([]byte(sv.Value.(string)))

	return extractTerms(tokenStream), nil
}
func (t TermTokenizer) Prefix(attr string) []byte { return x.IndexKey(attr, string(byteTerm)) }

type ExactTokenizer struct{}

func (t ExactTokenizer) Name() string       { return "exact" }
func (t ExactTokenizer) Type() types.TypeID { return types.StringID }
func (t ExactTokenizer) Tokens(sv types.Val) ([]string, error) {
	term, ok := sv.Value.(string)
	if !ok {
		return nil, x.Errorf("Exact indices only supported for string types")
	}
	return []string{encodeToken(term, byteExact)}, nil
}
func (t ExactTokenizer) Prefix(attr string) []byte { return x.IndexKey(attr, string(byteExact)) }

<<<<<<< HEAD
type FullTextTokenizer struct{}

func (t FullTextTokenizer) Name() string       { return "fulltext" }
func (t FullTextTokenizer) Type() types.TypeID { return types.StringID }
func (t FullTextTokenizer) Tokens(sv types.Val) ([]string, error) {
	tokenizer := unicode.NewUnicodeTokenizer()
	toLowerFilter := lowercase.NewLowerCaseFilter()
	normalizeFilter, err := unicodenorm.NewUnicodeNormalizeFilter("nfkc")
	if err != nil {
		return nil, err
	}
	porterFilter := porter.NewPorterStemmer()

	analyzer := analysis.Analyzer{
		Tokenizer: tokenizer,
		TokenFilters: []analysis.TokenFilter{
			toLowerFilter,
			normalizeFilter,
			porterFilter,
		},
	}

	tokenStream := analyzer.Analyze([]byte(sv.Value.(string)))

	return extractTerms(tokenStream), nil
}

func extractTerms(tokenStream analysis.TokenStream) []string {
	terms := make([]string, len(tokenStream))
	for i, token := range tokenStream {
		terms[i] = string(token.Term)
	}

	return terms
}

func encodeInt(val int32) ([]string, error) {
=======
func encodeInt(val int32) string {
>>>>>>> 678e5a22
	buf := make([]byte, 5)
	binary.BigEndian.PutUint32(buf[1:], uint32(val))
	if val < 0 {
		buf[0] = 0
	} else {
		buf[0] = 1
	}
	return string(buf)
}

func encodeToken(tok string, typ byte) string {
	var b []byte
	buf := bytes.NewBuffer(b)
	buf.WriteByte(typ)
	buf.WriteString(tok)
	return buf.String()
}

func EncodeGeoTokens(tokens []string) {
	for i := 0; i < len(tokens); i++ {
		tokens[i] = encodeToken(tokens[i], byteGeo)
	}
}<|MERGE_RESOLUTION|>--- conflicted
+++ resolved
@@ -19,7 +19,6 @@
 import (
 	"bytes"
 	"encoding/binary"
-	"strings"
 	"time"
 
 	"github.com/blevesearch/bleve/analysis"
@@ -54,10 +53,11 @@
 )
 
 const (
-	byteTerm  = 0x1
-	byteExact = 0x2
-	byteInt   = 0x3
-	byteGeo   = 0x4
+	byteTerm     = 0x1
+	byteExact    = 0x2
+	byteInt      = 0x3
+	byteGeo      = 0x4
+	byteFullText = 0x5
 )
 
 func IsExact(term string) bool {
@@ -171,7 +171,6 @@
 func (t TermTokenizer) Name() string       { return "term" }
 func (t TermTokenizer) Type() types.TypeID { return types.StringID }
 func (t TermTokenizer) Tokens(sv types.Val) ([]string, error) {
-<<<<<<< HEAD
 	tokenizer := unicode.NewUnicodeTokenizer()
 	toLowerFilter := lowercase.NewLowerCaseFilter()
 	normalizeFilter, err := unicodenorm.NewUnicodeNormalizeFilter("nfkc")
@@ -185,34 +184,11 @@
 			toLowerFilter,
 			normalizeFilter,
 		},
-=======
-	words := strings.Fields(sv.Value.(string))
-	tokens := make([]string, 0, 5)
-	for _, it := range words {
-		if it == "_nil_" {
-			tokens = append(tokens, it)
-			continue
-		}
-
-		x.AssertTruef(!icutok.ICUDisabled(), "Indexing requires ICU to be enabled.")
-		tokenizer, err := icutok.NewTokenizer([]byte(it))
-		if err != nil {
-			return nil, err
-		}
-		for {
-			s := tokenizer.Next()
-			if s == nil {
-				break
-			}
-			tokens = append(tokens, encodeToken(string(s), byteTerm))
-		}
-		tokenizer.Destroy()
->>>>>>> 678e5a22
 	}
 
 	tokenStream := analyzer.Analyze([]byte(sv.Value.(string)))
 
-	return extractTerms(tokenStream), nil
+	return extractTerms(tokenStream, byteTerm), nil
 }
 func (t TermTokenizer) Prefix(attr string) []byte { return x.IndexKey(attr, string(byteTerm)) }
 
@@ -229,7 +205,6 @@
 }
 func (t ExactTokenizer) Prefix(attr string) []byte { return x.IndexKey(attr, string(byteExact)) }
 
-<<<<<<< HEAD
 type FullTextTokenizer struct{}
 
 func (t FullTextTokenizer) Name() string       { return "fulltext" }
@@ -254,22 +229,20 @@
 
 	tokenStream := analyzer.Analyze([]byte(sv.Value.(string)))
 
-	return extractTerms(tokenStream), nil
-}
-
-func extractTerms(tokenStream analysis.TokenStream) []string {
+	return extractTerms(tokenStream, byteFullText), nil
+}
+func (t FullTextTokenizer) Prefix(attr string) []byte { return x.IndexKey(attr, string(byteFullText)) }
+
+func extractTerms(tokenStream analysis.TokenStream, prefix byte) []string {
 	terms := make([]string, len(tokenStream))
 	for i, token := range tokenStream {
-		terms[i] = string(token.Term)
+		terms[i] = encodeToken(string(token.Term), prefix)
 	}
 
 	return terms
 }
 
-func encodeInt(val int32) ([]string, error) {
-=======
 func encodeInt(val int32) string {
->>>>>>> 678e5a22
 	buf := make([]byte, 5)
 	binary.BigEndian.PutUint32(buf[1:], uint32(val))
 	if val < 0 {
