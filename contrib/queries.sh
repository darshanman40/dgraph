--- conflicted
+++ resolved
@@ -8,12 +8,7 @@
 	  BUILD=$SRC/build
 fi
 
-<<<<<<< HEAD
-ROCKSDBDIR=$BUILD/rocksdb-4.11.2
-=======
 ROCKSDBDIR=$BUILD/rocksdb-5.1.4
-ICUDIR=$BUILD/icu/build
->>>>>>> 39189970
 
 set -e
 
